# -*- coding: utf-8 -*-
#
# Copyright 2021 Google LLC
#
# Licensed under the Apache License, Version 2.0 (the "License");
# you may not use this file except in compliance with the License.
# You may obtain a copy of the License at
#
#     https://www.apache.org/licenses/LICENSE-2.0
#
# Unless required by applicable law or agreed to in writing, software
# distributed under the License is distributed on an "AS IS" BASIS,
# WITHOUT WARRANTIES OR CONDITIONS OF ANY KIND, either express or implied.
# See the License for the specific language governing permissions and
# limitations under the License.

import operator
import pytest

import sqlalchemy
from sqlalchemy import inspect
from sqlalchemy import testing
from sqlalchemy import ForeignKey
from sqlalchemy import MetaData
from sqlalchemy.schema import DDL
from sqlalchemy.testing import config
from sqlalchemy.testing import db
from sqlalchemy.testing import eq_
from sqlalchemy.testing import provide_metadata
from sqlalchemy.testing.provision import temp_table_keyword_args
from sqlalchemy.testing.schema import Column
from sqlalchemy.testing.schema import Table
from sqlalchemy import bindparam
from sqlalchemy import case
from sqlalchemy import literal
from sqlalchemy import literal_column
<<<<<<< HEAD
from sqlalchemy import bindparam, case, literal, select, util
=======
from sqlalchemy import select
from sqlalchemy import util
from sqlalchemy import event
>>>>>>> 926e15f4
from sqlalchemy import exists
from sqlalchemy import Boolean
from sqlalchemy import String
from sqlalchemy.types import Integer
from sqlalchemy.testing import requires

from google.api_core.datetime_helpers import DatetimeWithNanoseconds

from google.cloud import spanner_dbapi

from sqlalchemy.testing.suite.test_cte import *  # noqa: F401, F403
from sqlalchemy.testing.suite.test_ddl import *  # noqa: F401, F403
from sqlalchemy.testing.suite.test_dialect import *  # noqa: F401, F403
from sqlalchemy.testing.suite.test_update_delete import *  # noqa: F401, F403

from sqlalchemy.testing.suite.test_cte import CTETest as _CTETest
from sqlalchemy.testing.suite.test_ddl import TableDDLTest as _TableDDLTest
from sqlalchemy.testing.suite.test_ddl import (
    LongNameBlowoutTest as _LongNameBlowoutTest,
)
from sqlalchemy.testing.suite.test_dialect import EscapingTest as _EscapingTest
from sqlalchemy.testing.suite.test_reflection import (
    ComponentReflectionTest as _ComponentReflectionTest,
)
from sqlalchemy.testing.suite.test_select import ExistsTest as _ExistsTest
from sqlalchemy.testing.suite.test_types import BooleanTest as _BooleanTest
from sqlalchemy.testing.suite.test_types import IntegerTest as _IntegerTest
from sqlalchemy.testing.suite.test_types import StringTest as _StringTest

from sqlalchemy.testing.suite.test_types import (  # noqa: F401, F403
    DateTest as _DateTest,
    DateTimeHistoricTest,
    DateTimeCoercedToDateTimeTest as _DateTimeCoercedToDateTimeTest,
    DateTimeMicrosecondsTest as _DateTimeMicrosecondsTest,
    DateTimeTest as _DateTimeTest,
    TimeTest as _TimeTest,
    TimeMicrosecondsTest as _TimeMicrosecondsTest,
    TimestampMicrosecondsTest,
)

config.test_schema = ""


class EscapingTest(_EscapingTest):
    @provide_metadata
    def test_percent_sign_round_trip(self):
        """Test that the DBAPI accommodates for escaped / nonescaped
        percent signs in a way that matches the compiler

        SPANNER OVERRIDE
        Cloud Spanner supports tables with empty primary key, but
        only single one row can be inserted into such a table -
        following insertions will fail with `Row [] already exists".
        Overriding the test to avoid the same failure.
        """
        m = self.metadata
        t = Table("t", m, Column("data", String(50)))
        t.create(config.db)
        with config.db.begin() as conn:
            conn.execute(t.insert(), dict(data="some % value"))

            eq_(
                conn.scalar(
                    select([t.c.data]).where(
                        t.c.data == literal_column("'some % value'")
                    )
                ),
                "some % value",
            )

            conn.execute(t.delete())
            conn.execute(t.insert(), dict(data="some %% other value"))
            eq_(
                conn.scalar(
                    select([t.c.data]).where(
                        t.c.data == literal_column("'some %% other value'")
                    )
                ),
                "some %% other value",
            )


class CTETest(_CTETest):
    @classmethod
    def define_tables(cls, metadata):
        """
        The original method creates a foreign key without a name,
        which causes troubles on test cleanup. Overriding the
        method to explicitly set a foreign key name.
        """
        Table(
            "some_table",
            metadata,
            Column("id", Integer, primary_key=True),
            Column("data", String(50)),
            Column("parent_id", ForeignKey("some_table.id", name="fk_some_table")),
        )

        Table(
            "some_other_table",
            metadata,
            Column("id", Integer, primary_key=True),
            Column("data", String(50)),
            Column("parent_id", Integer),
        )

    @pytest.mark.skip("INSERT from WITH subquery is not supported")
    def test_insert_from_select_round_trip(self):
        """
        The test checks if an INSERT can be done from a cte, like:

        WITH some_cte AS (...)
        INSERT INTO some_other_table (... SELECT * FROM some_cte)

        Such queries are not supported by Spanner.
        """
        pass

    @pytest.mark.skip("DELETE from WITH subquery is not supported")
    def test_delete_scalar_subq_round_trip(self):
        """
        The test checks if a DELETE can be done from a cte, like:

        WITH some_cte AS (...)
        DELETE FROM some_other_table (... SELECT * FROM some_cte)

        Such queries are not supported by Spanner.
        """
        pass

    @pytest.mark.skip("DELETE from WITH subquery is not supported")
    def test_delete_from_round_trip(self):
        """
        The test checks if a DELETE can be done from a cte, like:

        WITH some_cte AS (...)
        DELETE FROM some_other_table (... SELECT * FROM some_cte)

        Such queries are not supported by Spanner.
        """
        pass

    @pytest.mark.skip("UPDATE from WITH subquery is not supported")
    def test_update_from_round_trip(self):
        """
        The test checks if an UPDATE can be done from a cte, like:

        WITH some_cte AS (...)
        UPDATE some_other_table
        SET (... SELECT * FROM some_cte)

        Such queries are not supported by Spanner.
        """
        pass

    @pytest.mark.skip("WITH RECURSIVE subqueries are not supported")
    def test_select_recursive_round_trip(self):
        pass


class BooleanTest(_BooleanTest):
    def test_render_literal_bool(self):
        """
        SPANNER OVERRIDE:

        Cloud Spanner supports tables with an empty primary key, but
        only a single row can be inserted into such a table -
        following insertions will fail with `Row [] already exists".
        Overriding the test to avoid the same failure.
        """
        self._literal_round_trip(Boolean(), [True], [True])
        self._literal_round_trip(Boolean(), [False], [False])


class ExistsTest(_ExistsTest):
    def test_select_exists(self, connection):
        """
        SPANNER OVERRIDE:

        The original test is trying to execute a query like:

        SELECT ...
        WHERE EXISTS (SELECT ...)

        SELECT WHERE without FROM clause is not supported by Spanner.
        Rewriting the test to force it to generate a query like:

        SELECT EXISTS (SELECT ...)
        """
        stuff = self.tables.stuff
        eq_(
            connection.execute(
                select((exists().where(stuff.c.data == "some data"),))
            ).fetchall(),
            [(True,)],
        )

    def test_select_exists_false(self, connection):
        """
        SPANNER OVERRIDE:

        The original test is trying to execute a query like:

        SELECT ...
        WHERE EXISTS (SELECT ...)

        SELECT WHERE without FROM clause is not supported by Spanner.
        Rewriting the test to force it to generate a query like:

        SELECT EXISTS (SELECT ...)
        """
        stuff = self.tables.stuff
        eq_(
            connection.execute(
                select((exists().where(stuff.c.data == "no data"),))
            ).fetchall(),
            [(False,)],
        )


class TableDDLTest(_TableDDLTest):
    @pytest.mark.skip(
        "Spanner table name must start with an uppercase or lowercase letter"
    )
    def test_underscore_names(self):
        pass


@pytest.mark.skip("Max identifier length in Spanner is 128")
class LongNameBlowoutTest(_LongNameBlowoutTest):
    pass


class DateTest(_DateTest):
    def test_round_trip(self):
        """
        SPANNER OVERRIDE:

        Cloud Spanner supports tables with an empty primary key, but only one
        row can be inserted into such a table - following insertions will fail
        with `400 id must not be NULL in table date_table`.
        Overriding the tests to add a manual primary key value to avoid the same
        failures.
        """
        date_table = self.tables.date_table

        config.db.execute(date_table.insert(), {"id": 1, "date_data": self.data})

        row = config.db.execute(select([date_table.c.date_data])).first()

        compare = self.compare or self.data
        eq_(row, (compare,))
        assert isinstance(row[0], type(compare))

    def test_null(self):
        """
        SPANNER OVERRIDE:

        Cloud Spanner supports tables with an empty primary key, but only one
        row can be inserted into such a table - following insertions will fail
        with `400 id must not be NULL in table date_table`.
        Overriding the tests to add a manual primary key value to avoid the same
        failures.
        """
        date_table = self.tables.date_table

        config.db.execute(date_table.insert(), {"id": 1, "date_data": None})

        row = config.db.execute(select([date_table.c.date_data])).first()
        eq_(row, (None,))

    @requires.standalone_null_binds_whereclause
    def test_null_bound_comparison(self):
        """
        SPANNER OVERRIDE:

        Cloud Spanner supports tables with an empty primary key, but only one
        row can be inserted into such a table - following insertions will fail
        with `400 id must not be NULL in table date_table`.
        Overriding the tests to add a manual primary key value to avoid the same
        failures.
        """

        # this test is based on an Oracle issue observed in #4886.
        # passing NULL for an expression that needs to be interpreted as
        # a certain type, does the DBAPI have the info it needs to do this.
        date_table = self.tables.date_table
        with config.db.connect() as conn:
            result = conn.execute(
                date_table.insert(), {"id": 1, "date_data": self.data}
            )
            id_ = result.inserted_primary_key[0]
            stmt = select([date_table.c.id]).where(
                case(
                    [
                        (
                            bindparam("foo", type_=self.datatype)
                            != None,  # noqa: E711,
                            bindparam("foo", type_=self.datatype),
                        )
                    ],
                    else_=date_table.c.date_data,
                )
                == date_table.c.date_data
            )

            row = conn.execute(stmt, {"foo": None}).first()
            eq_(row[0], id_)


class DateTimeMicrosecondsTest(_DateTimeMicrosecondsTest):
    @classmethod
    def define_tables(cls, metadata):
        """
        SPANNER OVERRIDE:

        Spanner is not able cleanup data and drop the table correctly,
        table already exists after related tests finished, so it doesn't
        create a new table and insertions for tests for other data types
        will fail with `400 Invalid value for column date_data in
        table date_table: Expected DATE`.
        Overriding the tests to create a new table for tests to avoid the same
        failures.
        """
        Table(
            "datetime_table",
            metadata,
            Column("id", Integer, primary_key=True, test_needs_autoincrement=True),
            Column("date_data", cls.datatype),
        )

    def test_null(self):
        """
        SPANNER OVERRIDE:

        Cloud Spanner supports tables with an empty primary key, but only one
        row can be inserted into such a table - following insertions will fail
        with `400 id must not be NULL in table datetime_table`.
        Overriding the tests to add a manual primary key value to avoid the same
        failures.
        """
        date_table = self.tables.datetime_table

        config.db.execute(date_table.insert(), {"id": 1, "date_data": None})

        row = config.db.execute(select([date_table.c.date_data])).first()
        eq_(row, (None,))

    def test_round_trip(self):
        """
        SPANNER OVERRIDE:

        Cloud Spanner supports tables with an empty primary key, but only one
        row can be inserted into such a table - following insertions will fail
        with `400 id must not be NULL in table datetime_table`.
        Overriding the tests to add a manual primary key value to avoid the same
        failures.

        Spanner converts timestamp into `%Y-%m-%dT%H:%M:%S.%fZ` format, so to avoid
        assert failures convert datetime input to the desire timestamp format.
        """
        date_table = self.tables.datetime_table
        config.db.execute(date_table.insert(), {"id": 1, "date_data": self.data})

        row = config.db.execute(select([date_table.c.date_data])).first()
        compare = self.compare or self.data
        compare = compare.strftime("%Y-%m-%dT%H:%M:%S.%fZ")
        eq_(row[0].rfc3339(), compare)
        assert isinstance(row[0], DatetimeWithNanoseconds)

    @requires.standalone_null_binds_whereclause
    def test_null_bound_comparison(self):
        """
        SPANNER OVERRIDE:

        Cloud Spanner supports tables with an empty primary key, but only one
        row can be inserted into such a table - following insertions will fail
        with `400 id must not be NULL in table datetime_table`.
        Overriding the tests to add a manual primary key value to avoid the same
        failures.
        """
        # this test is based on an Oracle issue observed in #4886.
        # passing NULL for an expression that needs to be interpreted as
        # a certain type, does the DBAPI have the info it needs to do this.
        date_table = self.tables.datetime_table
        with config.db.connect() as conn:
            result = conn.execute(
                date_table.insert(), {"id": 1, "date_data": self.data}
            )
            id_ = result.inserted_primary_key[0]
            stmt = select([date_table.c.id]).where(
                case(
                    [
                        (
                            bindparam("foo", type_=self.datatype)
                            != None,  # noqa: E711,
                            bindparam("foo", type_=self.datatype),
                        )
                    ],
                    else_=date_table.c.date_data,
                )
                == date_table.c.date_data
            )

            row = conn.execute(stmt, {"foo": None}).first()
            eq_(row[0], id_)


class DateTimeTest(_DateTimeTest, DateTimeMicrosecondsTest):
    """
    SPANNER OVERRIDE:

    DateTimeTest tests have the same failures same as DateTimeMicrosecondsTest tests,
    so to avoid those failures and maintain DRY concept just inherit the class to run
    tests successfully.
    """

    pass


@pytest.mark.skip("Spanner doesn't support Time data type.")
class TimeTests(_TimeMicrosecondsTest, _TimeTest):
    pass


@pytest.mark.skip("Spanner doesn't coerce dates from datetime.")
class DateTimeCoercedToDateTimeTest(_DateTimeCoercedToDateTimeTest):
    pass


class IntegerTest(_IntegerTest):
    @provide_metadata
    def _round_trip(self, datatype, data):
        """
        SPANNER OVERRIDE:

        This is the helper method for integer class tests which creates a table and
        performs an insert operation.
        Cloud Spanner supports tables with an empty primary key, but only one
        row can be inserted into such a table - following insertions will fail with
        `400 id must not be NULL in table date_table`.
        Overriding the tests and adding a manual primary key value to avoid the same
        failures and deleting the table at the end.
        """
        metadata = self.metadata
        int_table = Table(
            "integer_table",
            metadata,
            Column("id", Integer, primary_key=True, test_needs_autoincrement=True),
            Column("integer_data", datatype),
        )

        metadata.create_all(config.db)

        config.db.execute(int_table.insert(), {"id": 1, "integer_data": data})

        row = config.db.execute(select([int_table.c.integer_data])).first()

        eq_(row, (data,))

        if util.py3k:
            assert isinstance(row[0], int)
        else:
            assert isinstance(row[0], (long, int))  # noqa

        config.db.execute(int_table.delete())

    @provide_metadata
    def _literal_round_trip(self, type_, input_, output, filter_=None):
        """
        SPANNER OVERRIDE:

        Spanner DBAPI does not execute DDL statements unless followed by a
        non DDL statement, which is preventing correct table clean up.
        The table already exists after related tests finish, so it doesn't
        create a new table and when running tests for other data types
        insertions will fail with `400 Duplicate name in schema: t`.
        Overriding the tests to create and drop a new table to prevent
        database existence errors.
        """

        # for literal, we test the literal render in an INSERT
        # into a typed column.  we can then SELECT it back as its
        # official type; ideally we'd be able to use CAST here
        # but MySQL in particular can't CAST fully
        t = Table("int_t", self.metadata, Column("x", type_))
        t.create()

        with db.connect() as conn:
            for value in input_:
                ins = (
                    t.insert()
                    .values(x=literal(value))
                    .compile(
                        dialect=db.dialect, compile_kwargs=dict(literal_binds=True),
                    )
                )
                conn.execute(ins)

            if self.supports_whereclause:
                stmt = t.select().where(t.c.x == literal(value))
            else:
                stmt = t.select()

            stmt = stmt.compile(
                dialect=db.dialect, compile_kwargs=dict(literal_binds=True),
            )
            for row in conn.execute(stmt):
                value = row[0]
                if filter_ is not None:
                    value = filter_(value)
                assert value in output
<<<<<<< HEAD
            conn.execute(t.delete())


class StringTest(_StringTest):
    def test_literal_backslashes(self):
        """
        SPANNER OVERRIDE:

        Spanner supports `\\` backslash to represent valid escape sequence, but
        for `'\'` Spanner throws an error `400 Syntax error: Illegal escape sequence`.
        See: https://cloud.google.com/spanner/docs/lexical#string_and_bytes_literals
        """
        input_data = r"backslash one \\ backslash \\\\ two end"
        output_data = r"backslash one \ backslash \\ two end"

        self._literal_round_trip(String(40), [input_data], [output_data])

    def test_literal_quoting(self):
        """
        SPANNER OVERRIDE:

        The original test string is : \"""some 'text' hey "hi there" that's text\"""

        Spanner doesn't support string which contains `'s` in
        strings and throws a syntax error, e.g.: `'''hey that's text'''`
        Override the method and change the input data.
        """
        data = """some "text" hey "hi there" that is text"""
        self._literal_round_trip(String(40), [data], [data])

    @pytest.mark.skip("Spanner doesn't support non-ascii characters")
    def test_literal_non_ascii(self):
        pass
=======


class ComponentReflectionTest(_ComponentReflectionTest):
    @classmethod
    def define_temp_tables(cls, metadata):
        """
        SPANNER OVERRIDE:

        In Cloud Spanner unique indexes are used instead of directly
        creating unique constraints. Overriding the test to replace
        constraints with indexes in testing data.
        """
        kw = temp_table_keyword_args(config, config.db)
        user_tmp = Table(
            "user_tmp",
            metadata,
            Column("id", sqlalchemy.INT, primary_key=True),
            Column("name", sqlalchemy.VARCHAR(50)),
            Column("foo", sqlalchemy.INT),
            sqlalchemy.Index("user_tmp_uq", "name", unique=True),
            sqlalchemy.Index("user_tmp_ix", "foo"),
            **kw
        )
        if (
            testing.requires.view_reflection.enabled
            and testing.requires.temporary_views.enabled
        ):
            event.listen(
                user_tmp,
                "after_create",
                DDL("create temporary view user_tmp_v as " "select * from user_tmp"),
            )
            event.listen(user_tmp, "before_drop", DDL("drop view user_tmp_v"))

    @testing.provide_metadata
    def _test_get_unique_constraints(self, schema=None):
        """
        SPANNER OVERRIDE:

        In Cloud Spanner unique indexes are used instead of directly
        creating unique constraints. Overriding the test to replace
        constraints with indexes in testing data.
        """
        # SQLite dialect needs to parse the names of the constraints
        # separately from what it gets from PRAGMA index_list(), and
        # then matches them up.  so same set of column_names in two
        # constraints will confuse it.    Perhaps we should no longer
        # bother with index_list() here since we have the whole
        # CREATE TABLE?
        uniques = sorted(
            [
                {"name": "unique_a", "column_names": ["a"]},
                {"name": "unique_a_b_c", "column_names": ["a", "b", "c"]},
                {"name": "unique_c_a_b", "column_names": ["c", "a", "b"]},
                {"name": "unique_asc_key", "column_names": ["asc", "key"]},
                {"name": "i.have.dots", "column_names": ["b"]},
                {"name": "i have spaces", "column_names": ["c"]},
            ],
            key=operator.itemgetter("name"),
        )
        orig_meta = self.metadata
        table = Table(
            "testtbl",
            orig_meta,
            Column("a", sqlalchemy.String(20)),
            Column("b", sqlalchemy.String(30)),
            Column("c", sqlalchemy.Integer),
            # reserved identifiers
            Column("asc", sqlalchemy.String(30)),
            Column("key", sqlalchemy.String(30)),
            schema=schema,
        )
        for uc in uniques:
            table.append_constraint(
                sqlalchemy.Index(uc["name"], *uc["column_names"], unique=True)
            )
        orig_meta.create_all()

        inspector = inspect(orig_meta.bind)
        reflected = sorted(
            inspector.get_unique_constraints("testtbl", schema=schema),
            key=operator.itemgetter("name"),
        )

        names_that_duplicate_index = set()

        for orig, refl in zip(uniques, reflected):
            # Different dialects handle duplicate index and constraints
            # differently, so ignore this flag
            dupe = refl.pop("duplicates_index", None)
            if dupe:
                names_that_duplicate_index.add(dupe)
            eq_(orig, refl)

        reflected_metadata = MetaData()
        reflected = Table(
            "testtbl", reflected_metadata, autoload_with=orig_meta.bind, schema=schema,
        )

        # test "deduplicates for index" logic.   MySQL and Oracle
        # "unique constraints" are actually unique indexes (with possible
        # exception of a unique that is a dupe of another one in the case
        # of Oracle).  make sure # they aren't duplicated.
        idx_names = set([idx.name for idx in reflected.indexes])
        uq_names = set(
            [
                uq.name
                for uq in reflected.constraints
                if isinstance(uq, sqlalchemy.UniqueConstraint)
            ]
        ).difference(["unique_c_a_b"])

        assert not idx_names.intersection(uq_names)
        if names_that_duplicate_index:
            eq_(names_that_duplicate_index, idx_names)
            eq_(uq_names, set())

    @testing.provide_metadata
    def test_unique_constraint_raises(self):
        """
        Checking that unique constraint creation
        fails due to a ProgrammingError.
        """
        Table(
            "user_tmp_failure",
            self.metadata,
            Column("id", sqlalchemy.INT, primary_key=True),
            Column("name", sqlalchemy.VARCHAR(50)),
            sqlalchemy.UniqueConstraint("name", name="user_tmp_uq"),
        )

        with pytest.raises(spanner_dbapi.exceptions.ProgrammingError):
            self.metadata.create_all()
>>>>>>> 926e15f4
<|MERGE_RESOLUTION|>--- conflicted
+++ resolved
@@ -34,13 +34,9 @@
 from sqlalchemy import case
 from sqlalchemy import literal
 from sqlalchemy import literal_column
-<<<<<<< HEAD
-from sqlalchemy import bindparam, case, literal, select, util
-=======
 from sqlalchemy import select
 from sqlalchemy import util
 from sqlalchemy import event
->>>>>>> 926e15f4
 from sqlalchemy import exists
 from sqlalchemy import Boolean
 from sqlalchemy import String
@@ -553,8 +549,6 @@
                 if filter_ is not None:
                     value = filter_(value)
                 assert value in output
-<<<<<<< HEAD
-            conn.execute(t.delete())
 
 
 class StringTest(_StringTest):
@@ -587,7 +581,6 @@
     @pytest.mark.skip("Spanner doesn't support non-ascii characters")
     def test_literal_non_ascii(self):
         pass
-=======
 
 
 class ComponentReflectionTest(_ComponentReflectionTest):
@@ -720,5 +713,4 @@
         )
 
         with pytest.raises(spanner_dbapi.exceptions.ProgrammingError):
-            self.metadata.create_all()
->>>>>>> 926e15f4
+            self.metadata.create_all()
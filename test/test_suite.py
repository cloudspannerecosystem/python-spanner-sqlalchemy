--- conflicted
+++ resolved
@@ -564,7 +564,6 @@
                 assert value in output
 
 
-<<<<<<< HEAD
 @pytest.mark.skip("Spanner doesn't support CREATE SEQUENCE.")
 class SequenceCompilerTest(_SequenceCompilerTest):
     pass
@@ -578,7 +577,8 @@
 @pytest.mark.skip("Spanner doesn't support CREATE SEQUENCE.")
 class SequenceTest(_SequenceTest):
     pass
-=======
+
+
 class ComponentReflectionTest(_ComponentReflectionTest):
     @classmethod
     def define_temp_tables(cls, metadata):
@@ -810,5 +810,4 @@
 class InsertBehaviorTest(_InsertBehaviorTest):
     @pytest.mark.skip("Spanner doesn't support empty inserts")
     def test_empty_insert(self):
-        pass
->>>>>>> a1b4103f
+        pass
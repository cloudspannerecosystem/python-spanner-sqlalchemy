# -*- coding: utf-8 -*-
#
# Copyright 2021 Google LLC
#
# Licensed under the Apache License, Version 2.0 (the "License");
# you may not use this file except in compliance with the License.
# You may obtain a copy of the License at
#
#     https://www.apache.org/licenses/LICENSE-2.0
#
# Unless required by applicable law or agreed to in writing, software
# distributed under the License is distributed on an "AS IS" BASIS,
# WITHOUT WARRANTIES OR CONDITIONS OF ANY KIND, either express or implied.
# See the License for the specific language governing permissions and
# limitations under the License.

import operator
import pytest
import pytz

import sqlalchemy
from sqlalchemy import inspect
from sqlalchemy import testing
from sqlalchemy import ForeignKey
from sqlalchemy import MetaData
from sqlalchemy.schema import DDL
from sqlalchemy.testing import config
from sqlalchemy.testing import db
from sqlalchemy.testing import eq_
from sqlalchemy.testing import fixtures
from sqlalchemy.testing import provide_metadata
from sqlalchemy.testing.provision import temp_table_keyword_args
from sqlalchemy.testing.schema import Column
from sqlalchemy.testing.schema import Table
from sqlalchemy import bindparam
from sqlalchemy import case
from sqlalchemy import literal
from sqlalchemy import literal_column
from sqlalchemy import select
from sqlalchemy import util
from sqlalchemy import event
from sqlalchemy import exists
from sqlalchemy import LargeBinary
from sqlalchemy import Boolean
from sqlalchemy import String
from sqlalchemy.types import Integer
from sqlalchemy.types import Numeric
from sqlalchemy.testing import requires

from google.api_core.datetime_helpers import DatetimeWithNanoseconds

from google.cloud import spanner_dbapi

from sqlalchemy.testing.suite.test_cte import *  # noqa: F401, F403
from sqlalchemy.testing.suite.test_ddl import *  # noqa: F401, F403
from sqlalchemy.testing.suite.test_dialect import *  # noqa: F401, F403
from sqlalchemy.testing.suite.test_insert import *  # noqa: F401, F403
from sqlalchemy.testing.suite.test_results import *  # noqa: F401, F403
from sqlalchemy.testing.suite.test_update_delete import *  # noqa: F401, F403

from sqlalchemy.testing.suite.test_cte import CTETest as _CTETest
from sqlalchemy.testing.suite.test_ddl import TableDDLTest as _TableDDLTest
from sqlalchemy.testing.suite.test_ddl import (
    LongNameBlowoutTest as _LongNameBlowoutTest,
)
from sqlalchemy.testing.suite.test_dialect import EscapingTest as _EscapingTest
from sqlalchemy.testing.suite.test_insert import (
    InsertBehaviorTest as _InsertBehaviorTest,
)
from sqlalchemy.testing.suite.test_reflection import (
    ComponentReflectionTest as _ComponentReflectionTest,
)
from sqlalchemy.testing.suite.test_results import RowFetchTest as _RowFetchTest
from sqlalchemy.testing.suite.test_select import ExistsTest as _ExistsTest
from sqlalchemy.testing.suite.test_select import (
    IsOrIsNotDistinctFromTest as _IsOrIsNotDistinctFromTest,
)
from sqlalchemy.testing.suite.test_types import BooleanTest as _BooleanTest
from sqlalchemy.testing.suite.test_types import IntegerTest as _IntegerTest
from sqlalchemy.testing.suite.test_types import _LiteralRoundTripFixture

from sqlalchemy.testing.suite.test_types import (  # noqa: F401, F403
    DateTest as _DateTest,
    DateTimeHistoricTest,
    DateTimeCoercedToDateTimeTest as _DateTimeCoercedToDateTimeTest,
    DateTimeMicrosecondsTest as _DateTimeMicrosecondsTest,
    DateTimeTest as _DateTimeTest,
    TimeTest as _TimeTest,
    TimeMicrosecondsTest as _TimeMicrosecondsTest,
    TimestampMicrosecondsTest,
)

config.test_schema = ""


class EscapingTest(_EscapingTest):
    @provide_metadata
    def test_percent_sign_round_trip(self):
        """Test that the DBAPI accommodates for escaped / nonescaped
        percent signs in a way that matches the compiler

        SPANNER OVERRIDE
        Cloud Spanner supports tables with empty primary key, but
        only single one row can be inserted into such a table -
        following insertions will fail with `Row [] already exists".
        Overriding the test to avoid the same failure.
        """
        m = self.metadata
        t = Table("t", m, Column("data", String(50)))
        t.create(config.db)
        with config.db.begin() as conn:
            conn.execute(t.insert(), dict(data="some % value"))

            eq_(
                conn.scalar(
                    select([t.c.data]).where(
                        t.c.data == literal_column("'some % value'")
                    )
                ),
                "some % value",
            )

            conn.execute(t.delete())
            conn.execute(t.insert(), dict(data="some %% other value"))
            eq_(
                conn.scalar(
                    select([t.c.data]).where(
                        t.c.data == literal_column("'some %% other value'")
                    )
                ),
                "some %% other value",
            )


class CTETest(_CTETest):
    @classmethod
    def define_tables(cls, metadata):
        """
        The original method creates a foreign key without a name,
        which causes troubles on test cleanup. Overriding the
        method to explicitly set a foreign key name.
        """
        Table(
            "some_table",
            metadata,
            Column("id", Integer, primary_key=True),
            Column("data", String(50)),
            Column("parent_id", ForeignKey("some_table.id", name="fk_some_table")),
        )

        Table(
            "some_other_table",
            metadata,
            Column("id", Integer, primary_key=True),
            Column("data", String(50)),
            Column("parent_id", Integer),
        )

    @pytest.mark.skip("INSERT from WITH subquery is not supported")
    def test_insert_from_select_round_trip(self):
        """
        The test checks if an INSERT can be done from a cte, like:

        WITH some_cte AS (...)
        INSERT INTO some_other_table (... SELECT * FROM some_cte)

        Such queries are not supported by Spanner.
        """
        pass

    @pytest.mark.skip("DELETE from WITH subquery is not supported")
    def test_delete_scalar_subq_round_trip(self):
        """
        The test checks if a DELETE can be done from a cte, like:

        WITH some_cte AS (...)
        DELETE FROM some_other_table (... SELECT * FROM some_cte)

        Such queries are not supported by Spanner.
        """
        pass

    @pytest.mark.skip("DELETE from WITH subquery is not supported")
    def test_delete_from_round_trip(self):
        """
        The test checks if a DELETE can be done from a cte, like:

        WITH some_cte AS (...)
        DELETE FROM some_other_table (... SELECT * FROM some_cte)

        Such queries are not supported by Spanner.
        """
        pass

    @pytest.mark.skip("UPDATE from WITH subquery is not supported")
    def test_update_from_round_trip(self):
        """
        The test checks if an UPDATE can be done from a cte, like:

        WITH some_cte AS (...)
        UPDATE some_other_table
        SET (... SELECT * FROM some_cte)

        Such queries are not supported by Spanner.
        """
        pass

    @pytest.mark.skip("WITH RECURSIVE subqueries are not supported")
    def test_select_recursive_round_trip(self):
        pass


class BooleanTest(_BooleanTest):
    def test_render_literal_bool(self):
        """
        SPANNER OVERRIDE:

        Cloud Spanner supports tables with an empty primary key, but
        only a single row can be inserted into such a table -
        following insertions will fail with `Row [] already exists".
        Overriding the test to avoid the same failure.
        """
        self._literal_round_trip(Boolean(), [True], [True])
        self._literal_round_trip(Boolean(), [False], [False])


class ExistsTest(_ExistsTest):
    def test_select_exists(self, connection):
        """
        SPANNER OVERRIDE:

        The original test is trying to execute a query like:

        SELECT ...
        WHERE EXISTS (SELECT ...)

        SELECT WHERE without FROM clause is not supported by Spanner.
        Rewriting the test to force it to generate a query like:

        SELECT EXISTS (SELECT ...)
        """
        stuff = self.tables.stuff
        eq_(
            connection.execute(
                select((exists().where(stuff.c.data == "some data"),))
            ).fetchall(),
            [(True,)],
        )

    def test_select_exists_false(self, connection):
        """
        SPANNER OVERRIDE:

        The original test is trying to execute a query like:

        SELECT ...
        WHERE EXISTS (SELECT ...)

        SELECT WHERE without FROM clause is not supported by Spanner.
        Rewriting the test to force it to generate a query like:

        SELECT EXISTS (SELECT ...)
        """
        stuff = self.tables.stuff
        eq_(
            connection.execute(
                select((exists().where(stuff.c.data == "no data"),))
            ).fetchall(),
            [(False,)],
        )


class TableDDLTest(_TableDDLTest):
    @pytest.mark.skip(
        "Spanner table name must start with an uppercase or lowercase letter"
    )
    def test_underscore_names(self):
        pass


@pytest.mark.skip("Max identifier length in Spanner is 128")
class LongNameBlowoutTest(_LongNameBlowoutTest):
    pass


class DateTest(_DateTest):
    def test_round_trip(self):
        """
        SPANNER OVERRIDE:

        Cloud Spanner supports tables with an empty primary key, but only one
        row can be inserted into such a table - following insertions will fail
        with `400 id must not be NULL in table date_table`.
        Overriding the tests to add a manual primary key value to avoid the same
        failures.
        """
        date_table = self.tables.date_table

        config.db.execute(date_table.insert(), {"id": 1, "date_data": self.data})

        row = config.db.execute(select([date_table.c.date_data])).first()

        compare = self.compare or self.data
        eq_(row, (compare,))
        assert isinstance(row[0], type(compare))

    def test_null(self):
        """
        SPANNER OVERRIDE:

        Cloud Spanner supports tables with an empty primary key, but only one
        row can be inserted into such a table - following insertions will fail
        with `400 id must not be NULL in table date_table`.
        Overriding the tests to add a manual primary key value to avoid the same
        failures.
        """
        date_table = self.tables.date_table

        config.db.execute(date_table.insert(), {"id": 1, "date_data": None})

        row = config.db.execute(select([date_table.c.date_data])).first()
        eq_(row, (None,))

    @requires.standalone_null_binds_whereclause
    def test_null_bound_comparison(self):
        """
        SPANNER OVERRIDE:

        Cloud Spanner supports tables with an empty primary key, but only one
        row can be inserted into such a table - following insertions will fail
        with `400 id must not be NULL in table date_table`.
        Overriding the tests to add a manual primary key value to avoid the same
        failures.
        """

        # this test is based on an Oracle issue observed in #4886.
        # passing NULL for an expression that needs to be interpreted as
        # a certain type, does the DBAPI have the info it needs to do this.
        date_table = self.tables.date_table
        with config.db.connect() as conn:
            result = conn.execute(
                date_table.insert(), {"id": 1, "date_data": self.data}
            )
            id_ = result.inserted_primary_key[0]
            stmt = select([date_table.c.id]).where(
                case(
                    [
                        (
                            bindparam("foo", type_=self.datatype)
                            != None,  # noqa: E711,
                            bindparam("foo", type_=self.datatype),
                        )
                    ],
                    else_=date_table.c.date_data,
                )
                == date_table.c.date_data
            )

            row = conn.execute(stmt, {"foo": None}).first()
            eq_(row[0], id_)


class DateTimeMicrosecondsTest(_DateTimeMicrosecondsTest):
    def test_null(self):
        """
        SPANNER OVERRIDE:

        Cloud Spanner supports tables with an empty primary key, but only one
        row can be inserted into such a table - following insertions will fail
        with `400 id must not be NULL in table datetime_table`.
        Overriding the tests to add a manual primary key value to avoid the same
        failures.
        """
        date_table = self.tables.date_table

        config.db.execute(date_table.insert(), {"id": 1, "date_data": None})

        row = config.db.execute(select([date_table.c.date_data])).first()
        eq_(row, (None,))

    def test_round_trip(self):
        """
        SPANNER OVERRIDE:

        Cloud Spanner supports tables with an empty primary key, but only one
        row can be inserted into such a table - following insertions will fail
        with `400 id must not be NULL in table datetime_table`.
        Overriding the tests to add a manual primary key value to avoid the same
        failures.

        Spanner converts timestamp into `%Y-%m-%dT%H:%M:%S.%fZ` format, so to avoid
        assert failures convert datetime input to the desire timestamp format.
        """
        date_table = self.tables.date_table
        config.db.execute(date_table.insert(), {"id": 1, "date_data": self.data})

        row = config.db.execute(select([date_table.c.date_data])).first()
        compare = self.compare or self.data
        compare = compare.strftime("%Y-%m-%dT%H:%M:%S.%fZ")
        eq_(row[0].rfc3339(), compare)
        assert isinstance(row[0], DatetimeWithNanoseconds)

    @requires.standalone_null_binds_whereclause
    def test_null_bound_comparison(self):
        """
        SPANNER OVERRIDE:

        Cloud Spanner supports tables with an empty primary key, but only one
        row can be inserted into such a table - following insertions will fail
        with `400 id must not be NULL in table datetime_table`.
        Overriding the tests to add a manual primary key value to avoid the same
        failures.
        """
        # this test is based on an Oracle issue observed in #4886.
        # passing NULL for an expression that needs to be interpreted as
        # a certain type, does the DBAPI have the info it needs to do this.
        date_table = self.tables.date_table
        with config.db.connect() as conn:
            result = conn.execute(
                date_table.insert(), {"id": 1, "date_data": self.data}
            )
            id_ = result.inserted_primary_key[0]
            stmt = select([date_table.c.id]).where(
                case(
                    [
                        (
                            bindparam("foo", type_=self.datatype)
                            != None,  # noqa: E711,
                            bindparam("foo", type_=self.datatype),
                        )
                    ],
                    else_=date_table.c.date_data,
                )
                == date_table.c.date_data
            )

            row = conn.execute(stmt, {"foo": None}).first()
            eq_(row[0], id_)


class DateTimeTest(_DateTimeTest, DateTimeMicrosecondsTest):
    """
    SPANNER OVERRIDE:

    DateTimeTest tests have the same failures same as DateTimeMicrosecondsTest tests,
    so to avoid those failures and maintain DRY concept just inherit the class to run
    tests successfully.
    """

    pass


@pytest.mark.skip("Spanner doesn't support Time data type.")
class TimeTests(_TimeMicrosecondsTest, _TimeTest):
    pass


@pytest.mark.skip("Spanner doesn't coerce dates from datetime.")
class DateTimeCoercedToDateTimeTest(_DateTimeCoercedToDateTimeTest):
    pass


class IntegerTest(_IntegerTest):
    @provide_metadata
    def _round_trip(self, datatype, data):
        """
        SPANNER OVERRIDE:

        This is the helper method for integer class tests which creates a table and
        performs an insert operation.
        Cloud Spanner supports tables with an empty primary key, but only one
        row can be inserted into such a table - following insertions will fail with
        `400 id must not be NULL in table date_table`.
        Overriding the tests and adding a manual primary key value to avoid the same
        failures.
        """
        metadata = self.metadata
        int_table = Table(
            "integer_table",
            metadata,
            Column("id", Integer, primary_key=True, test_needs_autoincrement=True),
            Column("integer_data", datatype),
        )

        metadata.create_all(config.db)

        config.db.execute(int_table.insert(), {"id": 1, "integer_data": data})

        row = config.db.execute(select([int_table.c.integer_data])).first()

        eq_(row, (data,))

        if util.py3k:
            assert isinstance(row[0], int)
        else:
            assert isinstance(row[0], (long, int))  # noqa

    @provide_metadata
    def _literal_round_trip(self, type_, input_, output, filter_=None):
        """
        SPANNER OVERRIDE:

        Spanner DBAPI does not execute DDL statements unless followed by a
        non DDL statement, which is preventing correct table clean up.
        The table already exists after related tests finish, so it doesn't
        create a new table and when running tests for other data types
        insertions will fail with `400 Duplicate name in schema: t`.
        Overriding the tests to create and drop a new table to prevent
        database existence errors.
        """

        # for literal, we test the literal render in an INSERT
        # into a typed column.  we can then SELECT it back as its
        # official type; ideally we'd be able to use CAST here
        # but MySQL in particular can't CAST fully
        t = Table("int_t", self.metadata, Column("x", type_))
        t.create()

        with db.connect() as conn:
            for value in input_:
                ins = (
                    t.insert()
                    .values(x=literal(value))
                    .compile(
                        dialect=db.dialect, compile_kwargs=dict(literal_binds=True),
                    )
                )
                conn.execute(ins)
                conn.execute("SELECT 1")

            if self.supports_whereclause:
                stmt = t.select().where(t.c.x == literal(value))
            else:
                stmt = t.select()

            stmt = stmt.compile(
                dialect=db.dialect, compile_kwargs=dict(literal_binds=True),
            )
            for row in conn.execute(stmt):
                value = row[0]
                if filter_ is not None:
                    value = filter_(value)
                assert value in output


class ComponentReflectionTest(_ComponentReflectionTest):
    @classmethod
    def define_temp_tables(cls, metadata):
        """
        SPANNER OVERRIDE:

        In Cloud Spanner unique indexes are used instead of directly
        creating unique constraints. Overriding the test to replace
        constraints with indexes in testing data.
        """
        kw = temp_table_keyword_args(config, config.db)
        user_tmp = Table(
            "user_tmp",
            metadata,
            Column("id", sqlalchemy.INT, primary_key=True),
            Column("name", sqlalchemy.VARCHAR(50)),
            Column("foo", sqlalchemy.INT),
            sqlalchemy.Index("user_tmp_uq", "name", unique=True),
            sqlalchemy.Index("user_tmp_ix", "foo"),
            **kw
        )
        if (
            testing.requires.view_reflection.enabled
            and testing.requires.temporary_views.enabled
        ):
            event.listen(
                user_tmp,
                "after_create",
                DDL("create temporary view user_tmp_v as " "select * from user_tmp"),
            )
            event.listen(user_tmp, "before_drop", DDL("drop view user_tmp_v"))

    @testing.provide_metadata
    def _test_get_unique_constraints(self, schema=None):
        """
        SPANNER OVERRIDE:

        In Cloud Spanner unique indexes are used instead of directly
        creating unique constraints. Overriding the test to replace
        constraints with indexes in testing data.
        """
        # SQLite dialect needs to parse the names of the constraints
        # separately from what it gets from PRAGMA index_list(), and
        # then matches them up.  so same set of column_names in two
        # constraints will confuse it.    Perhaps we should no longer
        # bother with index_list() here since we have the whole
        # CREATE TABLE?
        uniques = sorted(
            [
                {"name": "unique_a", "column_names": ["a"]},
                {"name": "unique_a_b_c", "column_names": ["a", "b", "c"]},
                {"name": "unique_c_a_b", "column_names": ["c", "a", "b"]},
                {"name": "unique_asc_key", "column_names": ["asc", "key"]},
                {"name": "i.have.dots", "column_names": ["b"]},
                {"name": "i have spaces", "column_names": ["c"]},
            ],
            key=operator.itemgetter("name"),
        )
        orig_meta = self.metadata
        table = Table(
            "testtbl",
            orig_meta,
            Column("a", sqlalchemy.String(20)),
            Column("b", sqlalchemy.String(30)),
            Column("c", sqlalchemy.Integer),
            # reserved identifiers
            Column("asc", sqlalchemy.String(30)),
            Column("key", sqlalchemy.String(30)),
            schema=schema,
        )
        for uc in uniques:
            table.append_constraint(
                sqlalchemy.Index(uc["name"], *uc["column_names"], unique=True)
            )
        orig_meta.create_all()

        inspector = inspect(orig_meta.bind)
        reflected = sorted(
            inspector.get_unique_constraints("testtbl", schema=schema),
            key=operator.itemgetter("name"),
        )

        names_that_duplicate_index = set()

        for orig, refl in zip(uniques, reflected):
            # Different dialects handle duplicate index and constraints
            # differently, so ignore this flag
            dupe = refl.pop("duplicates_index", None)
            if dupe:
                names_that_duplicate_index.add(dupe)
            eq_(orig, refl)

        reflected_metadata = MetaData()
        reflected = Table(
            "testtbl", reflected_metadata, autoload_with=orig_meta.bind, schema=schema,
        )

        # test "deduplicates for index" logic.   MySQL and Oracle
        # "unique constraints" are actually unique indexes (with possible
        # exception of a unique that is a dupe of another one in the case
        # of Oracle).  make sure # they aren't duplicated.
        idx_names = set([idx.name for idx in reflected.indexes])
        uq_names = set(
            [
                uq.name
                for uq in reflected.constraints
                if isinstance(uq, sqlalchemy.UniqueConstraint)
            ]
        ).difference(["unique_c_a_b"])

        assert not idx_names.intersection(uq_names)
        if names_that_duplicate_index:
            eq_(names_that_duplicate_index, idx_names)
            eq_(uq_names, set())

    @testing.provide_metadata
    def test_unique_constraint_raises(self):
        """
        Checking that unique constraint creation
        fails due to a ProgrammingError.
        """
        Table(
            "user_tmp_failure",
            self.metadata,
            Column("id", sqlalchemy.INT, primary_key=True),
            Column("name", sqlalchemy.VARCHAR(50)),
            sqlalchemy.UniqueConstraint("name", name="user_tmp_uq"),
        )

        with pytest.raises(spanner_dbapi.exceptions.ProgrammingError):
            self.metadata.create_all()

    @testing.provide_metadata
    def _test_get_table_names(self, schema=None, table_type="table", order_by=None):
        """
        SPANNER OVERRIDE:

        Spanner doesn't support temporary tables, so real tables are
        used for testing. As the original test expects only real
        tables to be read, and in Spanner all the tables are real,
        expected results override is required.
        """
        _ignore_tables = [
            "comment_test",
            "noncol_idx_test_pk",
            "noncol_idx_test_nopk",
            "local_table",
            "remote_table",
            "remote_table_2",
        ]
        meta = self.metadata

        insp = inspect(meta.bind)

        if table_type == "view":
            table_names = insp.get_view_names(schema)
            table_names.sort()
            answer = ["email_addresses_v", "users_v"]
            eq_(sorted(table_names), answer)
        else:
            if order_by:
                tables = [
                    rec[0]
                    for rec in insp.get_sorted_table_and_fkc_names(schema)
                    if rec[0]
                ]
            else:
                tables = insp.get_table_names(schema)
            table_names = [t for t in tables if t not in _ignore_tables]

            if order_by == "foreign_key":
                answer = ["users", "user_tmp", "email_addresses", "dingalings"]
                eq_(table_names, answer)
            else:
                answer = ["dingalings", "email_addresses", "user_tmp", "users"]
                eq_(sorted(table_names), answer)

    @pytest.mark.skip("Spanner doesn't support temporary tables")
    def test_get_temp_table_indexes(self):
        pass

    @pytest.mark.skip("Spanner doesn't support temporary tables")
    def test_get_temp_table_unique_constraints(self):
        pass

    @testing.requires.table_reflection
    def test_numeric_reflection(self):
        """
        SPANNER OVERRIDE:

        Spanner defines NUMERIC type with the constant precision=38
        and scale=9. Overriding the test to check if the NUMERIC
        column is successfully created and has dimensions
        correct for Cloud Spanner.
        """
        for typ in self._type_round_trip(Numeric(18, 5)):
            assert isinstance(typ, Numeric)
            eq_(typ.precision, 38)
            eq_(typ.scale, 9)


class RowFetchTest(_RowFetchTest):
    def test_row_w_scalar_select(self):
        """
        SPANNER OVERRIDE:

        Cloud Spanner returns a DatetimeWithNanoseconds() for date
        data types. Overriding the test to use a DatetimeWithNanoseconds
        type value as an expected result.
        --------------

        test that a scalar select as a column is returned as such
        and that type conversion works OK.

        (this is half a SQLAlchemy Core test and half to catch database
        backends that may have unusual behavior with scalar selects.)
        """
        datetable = self.tables.has_dates
        s = select([datetable.alias("x").c.today]).as_scalar()
        s2 = select([datetable.c.id, s.label("somelabel")])
        row = config.db.execute(s2).first()

        eq_(
            row["somelabel"],
            DatetimeWithNanoseconds(2006, 5, 12, 12, 0, 0, tzinfo=pytz.UTC),
        )


class InsertBehaviorTest(_InsertBehaviorTest):
    @pytest.mark.skip("Spanner doesn't support empty inserts")
    def test_empty_insert(self):
        pass

<<<<<<< HEAD

class BytesTest(_LiteralRoundTripFixture, fixtures.TestBase):
    __backend__ = True

    def test_nolength_binary(self):
        metadata = MetaData()
        foo = Table("foo", metadata, Column("one", LargeBinary))

        foo.create(config.db)
        foo.drop(config.db)
=======
    @pytest.mark.skip("Spanner doesn't support auto increment")
    def test_insert_from_select_autoinc(self):
        pass

    @pytest.mark.skip("Spanner doesn't support auto increment")
    def test_insert_from_select_autoinc_no_rows(self):
        pass

    @pytest.mark.skip("Spanner doesn't support default column values")
    def test_insert_from_select_with_defaults(self):
        pass


@pytest.mark.skip("Spanner doesn't support IS DISTINCT FROM clause")
class IsOrIsNotDistinctFromTest(_IsOrIsNotDistinctFromTest):
    pass
>>>>>>> 77f00921
<|MERGE_RESOLUTION|>--- conflicted
+++ resolved
@@ -776,7 +776,23 @@
     def test_empty_insert(self):
         pass
 
-<<<<<<< HEAD
+    @pytest.mark.skip("Spanner doesn't support auto increment")
+    def test_insert_from_select_autoinc(self):
+        pass
+
+    @pytest.mark.skip("Spanner doesn't support auto increment")
+    def test_insert_from_select_autoinc_no_rows(self):
+        pass
+
+    @pytest.mark.skip("Spanner doesn't support default column values")
+    def test_insert_from_select_with_defaults(self):
+        pass
+
+
+@pytest.mark.skip("Spanner doesn't support IS DISTINCT FROM clause")
+class IsOrIsNotDistinctFromTest(_IsOrIsNotDistinctFromTest):
+    pass
+
 
 class BytesTest(_LiteralRoundTripFixture, fixtures.TestBase):
     __backend__ = True
@@ -786,22 +802,4 @@
         foo = Table("foo", metadata, Column("one", LargeBinary))
 
         foo.create(config.db)
-        foo.drop(config.db)
-=======
-    @pytest.mark.skip("Spanner doesn't support auto increment")
-    def test_insert_from_select_autoinc(self):
-        pass
-
-    @pytest.mark.skip("Spanner doesn't support auto increment")
-    def test_insert_from_select_autoinc_no_rows(self):
-        pass
-
-    @pytest.mark.skip("Spanner doesn't support default column values")
-    def test_insert_from_select_with_defaults(self):
-        pass
-
-
-@pytest.mark.skip("Spanner doesn't support IS DISTINCT FROM clause")
-class IsOrIsNotDistinctFromTest(_IsOrIsNotDistinctFromTest):
-    pass
->>>>>>> 77f00921
+        foo.drop(config.db)
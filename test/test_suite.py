--- conflicted
+++ resolved
@@ -67,7 +67,6 @@
 from sqlalchemy.testing.suite.test_reflection import (
     ComponentReflectionTest as _ComponentReflectionTest,
 )
-<<<<<<< HEAD
 from sqlalchemy.testing.suite.test_select import (  # noqa: F401, F403
     CollateTest,
     ComputedColumnTest,
@@ -78,10 +77,7 @@
     LimitOffsetTest,
     OrderByLabelTest as _OrderByLabelTest,
 )
-=======
 from sqlalchemy.testing.suite.test_results import RowFetchTest as _RowFetchTest
-from sqlalchemy.testing.suite.test_select import ExistsTest as _ExistsTest
->>>>>>> a1b4103f
 from sqlalchemy.testing.suite.test_types import BooleanTest as _BooleanTest
 from sqlalchemy.testing.suite.test_types import IntegerTest as _IntegerTest
 
@@ -748,93 +744,6 @@
                 answer = ["dingalings", "email_addresses", "user_tmp", "users"]
                 eq_(sorted(table_names), answer)
 
-<<<<<<< HEAD
-
-class OrderByLabelTest(_OrderByLabelTest):
-    @pytest.mark.skip("Spanner throws a syntax error.")
-    def test_group_by_composed(self):
-        pass
-
-
-class CompoundSelectTest(_CompoundSelectTest):
-    @pytest.mark.skip("Spanner throws a syntax error.")
-    def test_limit_offset_selectable_in_unions(self):
-        pass
-
-    @pytest.mark.skip("Spanner throws a syntax error.")
-    def test_order_by_selectable_in_unions(self):
-        pass
-
-
-class ExpandingBoundInTest(_ExpandingBoundInTest):
-    @pytest.mark.skip("Spanner doesn't support NULL data type.")
-    def test_null_in_empty_set_is_false(self):
-        pass
-
-
-class LikeFunctionsTest(_LikeFunctionsTest):
-    @pytest.mark.skip(
-        "Spanner throws an Syntax error: Parenthesized expression "
-        "cannot be parsed as an expression"
-    )
-    def test_contains_autoescape(self):
-        pass
-
-    @pytest.mark.skip(
-        "Spanner throws an Syntax error: Parenthesized expression "
-        "cannot be parsed as an expression"
-    )
-    def test_contains_autoescape_escape(self):
-        pass
-
-    @pytest.mark.skip(
-        "Spanner throws an Syntax error: Parenthesized expression "
-        "cannot be parsed as an expression"
-    )
-    def test_contains_escape(self):
-        pass
-
-    @pytest.mark.skip(
-        "Spanner throws an Syntax error: Parenthesized expression "
-        "cannot be parsed as an expression"
-    )
-    def test_endswith_autoescape(self):
-        pass
-
-    @pytest.mark.skip(
-        "Spanner throws an Syntax error: Parenthesized expression "
-        "cannot be parsed as an expression"
-    )
-    def test_endswith_escape(self):
-        pass
-
-    @pytest.mark.skip(
-        "Spanner throws an Syntax error: Parenthesized expression "
-        "cannot be parsed as an expression"
-    )
-    def test_endswith_autoescape_escape(self):
-        pass
-
-    @pytest.mark.skip(
-        "Spanner throws an Syntax error: Parenthesized expression "
-        "cannot be parsed as an expression"
-    )
-    def test_startswith_autoescape(self):
-        pass
-
-    @pytest.mark.skip(
-        "Spanner throws an Syntax error: Parenthesized expression "
-        "cannot be parsed as an expression"
-    )
-    def test_startswith_escape(self):
-        pass
-
-    @pytest.mark.skip(
-        "Spanner throws an Syntax error: Parenthesized expression "
-        "cannot be parsed as an expression"
-    )
-    def test_startswith_autoescape_escape(self):
-=======
     @pytest.mark.skip("Spanner doesn't support temporary tables")
     def test_get_temp_table_indexes(self):
         pass
@@ -859,6 +768,93 @@
             eq_(typ.scale, 9)
 
 
+class OrderByLabelTest(_OrderByLabelTest):
+    @pytest.mark.skip("Spanner throws a syntax error.")
+    def test_group_by_composed(self):
+        pass
+
+
+class CompoundSelectTest(_CompoundSelectTest):
+    @pytest.mark.skip("Spanner throws a syntax error.")
+    def test_limit_offset_selectable_in_unions(self):
+        pass
+
+    @pytest.mark.skip("Spanner throws a syntax error.")
+    def test_order_by_selectable_in_unions(self):
+        pass
+
+
+class ExpandingBoundInTest(_ExpandingBoundInTest):
+    @pytest.mark.skip("Spanner doesn't support NULL data type.")
+    def test_null_in_empty_set_is_false(self):
+        pass
+
+
+class LikeFunctionsTest(_LikeFunctionsTest):
+    @pytest.mark.skip(
+        "Spanner throws an Syntax error: Parenthesized expression "
+        "cannot be parsed as an expression"
+    )
+    def test_contains_autoescape(self):
+        pass
+
+    @pytest.mark.skip(
+        "Spanner throws an Syntax error: Parenthesized expression "
+        "cannot be parsed as an expression"
+    )
+    def test_contains_autoescape_escape(self):
+        pass
+
+    @pytest.mark.skip(
+        "Spanner throws an Syntax error: Parenthesized expression "
+        "cannot be parsed as an expression"
+    )
+    def test_contains_escape(self):
+        pass
+
+    @pytest.mark.skip(
+        "Spanner throws an Syntax error: Parenthesized expression "
+        "cannot be parsed as an expression"
+    )
+    def test_endswith_autoescape(self):
+        pass
+
+    @pytest.mark.skip(
+        "Spanner throws an Syntax error: Parenthesized expression "
+        "cannot be parsed as an expression"
+    )
+    def test_endswith_escape(self):
+        pass
+
+    @pytest.mark.skip(
+        "Spanner throws an Syntax error: Parenthesized expression "
+        "cannot be parsed as an expression"
+    )
+    def test_endswith_autoescape_escape(self):
+        pass
+
+    @pytest.mark.skip(
+        "Spanner throws an Syntax error: Parenthesized expression "
+        "cannot be parsed as an expression"
+    )
+    def test_startswith_autoescape(self):
+        pass
+
+    @pytest.mark.skip(
+        "Spanner throws an Syntax error: Parenthesized expression "
+        "cannot be parsed as an expression"
+    )
+    def test_startswith_escape(self):
+        pass
+
+    @pytest.mark.skip(
+        "Spanner throws an Syntax error: Parenthesized expression "
+        "cannot be parsed as an expression"
+    )
+    def test_startswith_autoescape_escape(self):
+        pass
+
+
 class RowFetchTest(_RowFetchTest):
     def test_row_w_scalar_select(self):
         """
@@ -889,5 +885,4 @@
 class InsertBehaviorTest(_InsertBehaviorTest):
     @pytest.mark.skip("Spanner doesn't support empty inserts")
     def test_empty_insert(self):
->>>>>>> a1b4103f
         pass
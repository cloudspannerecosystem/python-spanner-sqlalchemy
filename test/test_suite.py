--- conflicted
+++ resolved
@@ -28,12 +28,8 @@
 from sqlalchemy.testing import config
 from sqlalchemy.testing import db
 from sqlalchemy.testing import eq_
-<<<<<<< HEAD
 from sqlalchemy.testing import provide_metadata, emits_warning
-=======
 from sqlalchemy.testing import fixtures
-from sqlalchemy.testing import provide_metadata
->>>>>>> b4977b7b
 from sqlalchemy.testing.provision import temp_table_keyword_args
 from sqlalchemy.testing.schema import Column
 from sqlalchemy.testing.schema import Table
@@ -45,12 +41,9 @@
 from sqlalchemy import util
 from sqlalchemy import event
 from sqlalchemy import exists
-<<<<<<< HEAD
-from sqlalchemy import Boolean, Float, Numeric
-=======
+from sqlalchemy import Boolean
+from sqlalchemy import Float
 from sqlalchemy import LargeBinary
-from sqlalchemy import Boolean
->>>>>>> b4977b7b
 from sqlalchemy import String
 from sqlalchemy.types import Integer
 from sqlalchemy.types import Numeric
@@ -86,11 +79,8 @@
 )
 from sqlalchemy.testing.suite.test_types import BooleanTest as _BooleanTest
 from sqlalchemy.testing.suite.test_types import IntegerTest as _IntegerTest
-<<<<<<< HEAD
 from sqlalchemy.testing.suite.test_types import NumericTest as _NumericTest
-=======
 from sqlalchemy.testing.suite.test_types import _LiteralRoundTripFixture
->>>>>>> b4977b7b
 
 from sqlalchemy.testing.suite.test_types import (  # noqa: F401, F403
     DateTest as _DateTest,
@@ -560,7 +550,6 @@
                 assert value in output
 
 
-<<<<<<< HEAD
 class NumericTest(_NumericTest):
     @emits_warning(r".*does \*not\* support Decimal objects natively")
     def test_render_literal_numeric(self):
@@ -712,7 +701,8 @@
         table t_decimal: Expected NUMERIC` when insert a decimal data
         in numeric type column"""
         pass
-=======
+
+
 @pytest.mark.skip("Spanner doesn't support CREATE SEQUENCE.")
 class SequenceCompilerTest(_SequenceCompilerTest):
     pass
@@ -726,7 +716,6 @@
 @pytest.mark.skip("Spanner doesn't support CREATE SEQUENCE.")
 class SequenceTest(_SequenceTest):
     pass
->>>>>>> b4977b7b
 
 
 class ComponentReflectionTest(_ComponentReflectionTest):

# Copyright 2021 Google LLC
#
# Licensed under the Apache License, Version 2.0 (the "License");
# you may not use this file except in compliance with the License.
# You may obtain a copy of the License at
#
#     http://www.apache.org/licenses/LICENSE-2.0
#
# Unless required by applicable law or agreed to in writing, software
# distributed under the License is distributed on an "AS IS" BASIS,
# WITHOUT WARRANTIES OR CONDITIONS OF ANY KIND, either express or implied.
# See the License for the specific language governing permissions and
# limitations under the License.

import re

from sqlalchemy import types, ForeignKeyConstraint
from sqlalchemy.engine.base import Engine
from sqlalchemy.engine.default import DefaultDialect
from sqlalchemy.sql.compiler import (
    selectable,
    DDLCompiler,
    GenericTypeCompiler,
    SQLCompiler,
)
from google.cloud import spanner_dbapi

# Spanner-to-SQLAlchemy types map
_type_map = {
    "BOOL": types.Boolean,
    "BYTES(MAX)": types.BINARY,
    "DATE": types.DATE,
    "DATETIME": types.DATETIME,
    "FLOAT64": types.Float,
    "INT64": types.BIGINT,
    "NUMERIC": types.DECIMAL,
    "STRING": types.String,
    "TIME": types.TIME,
    "TIMESTAMP": types.TIMESTAMP,
}

_type_map_inv = {
    types.Boolean: "BOOL",
    types.BINARY: "BYTES(MAX)",
    types.DATE: "DATE",
    types.DATETIME: "DATETIME",
    types.Float: "FLOAT64",
    types.BIGINT: "INT64",
    types.DECIMAL: "NUMERIC",
    types.String: "STRING",
    types.TIME: "TIME",
    types.TIMESTAMP: "TIMESTAMP",
    types.Integer: "INT64",
}

_compound_keywords = {
    selectable.CompoundSelect.UNION: "UNION DISTINCT",
    selectable.CompoundSelect.UNION_ALL: "UNION ALL",
    selectable.CompoundSelect.EXCEPT: "EXCEPT DISTINCT",
    selectable.CompoundSelect.EXCEPT_ALL: "EXCEPT ALL",
    selectable.CompoundSelect.INTERSECT: "INTERSECT DISTINCT",
    selectable.CompoundSelect.INTERSECT_ALL: "INTERSECT ALL",
}


class SpannerSQLCompiler(SQLCompiler):
    """Spanner SQL statements compiler."""

    compound_keywords = _compound_keywords

    def visit_empty_set_expr(self, type_):
        """Return an empty set expression of the given type.

        Args:
            type_ (sqlalchemy.sql.sqltypes.SchemaType):
                A SQLAlchemy data type.

        Returns:
            str: A query to select an empty set of the given type.
        """
        return "SELECT CAST(1 AS {}) FROM (SELECT 1) WHERE 1 != 1".format(
            _type_map_inv[type(type_[0])]
        )


class SpannerDDLCompiler(DDLCompiler):
    """Spanner DDL statements compiler."""

    def visit_drop_table(self, drop_table):
        """
        Cloud Spanner doesn't drop tables which have indexes
        or foreign key constraints. This method builds several DDL
        statements separated by semicolons to drop the indexes and
        foreign keys constraints of the table before the DROP TABLE
        statement.

        Args:
            (sqlalchemy.schema.DropTable): DROP TABLE statement object.

        Returns:
            str:
                DDL statements separated by semicolons, which will
                sequentially drop indexes, foreign keys constraints
                and then the table itself.
        """
        constrs = ""
        for cons in drop_table.element.constraints:
            if isinstance(cons, ForeignKeyConstraint) and cons.name:
                constrs += "ALTER TABLE {table} DROP CONSTRAINT {constr};".format(
                    table=drop_table.element.name, constr=cons.name
                )

        indexes = ""
        for index in drop_table.element.indexes:
            indexes += "DROP INDEX {};".format(index.name)

        return indexes + constrs + str(drop_table)

    def visit_primary_key_constraint(self, constraint):
        """Build primary key definition.

        Primary key in Spanner is defined outside of a table columns definition, see:
        https://cloud.google.com/spanner/docs/getting-started/python#create_a_database

        The method returns None to omit primary key in a table columns definition.
        """
        return None

    def post_create_table(self, table):
        """Build statements to be executed after CREATE TABLE.

        Args:
            table (sqlalchemy.schema.Table): Table to create.

        Returns:
            str: primary key difinition to add to the table CREATE request.
        """
        cols = [col.name for col in table.primary_key.columns]

        return " PRIMARY KEY ({})".format(", ".join(cols))


class SpannerTypeCompiler(GenericTypeCompiler):
    """Spanner types compiler.

    Maps SQLAlchemy types to Spanner data types.
    """

    def visit_INTEGER(self, type_, **kw):
        return "INT64"

    def visit_FLOAT(self, type_, **kw):
        return "FLOAT64"

    def visit_TEXT(self, type_, **kw):
        return "STRING({})".format(type_.length)

    def visit_ARRAY(self, type_, **kw):
        return "ARRAY<{}>".format(self.process(type_.item_type, **kw))

    def visit_BINARY(self, type_, **kw):
        return "BYTES"

    def visit_DECIMAL(self, type_, **kw):
        return "NUMERIC"

    def visit_VARCHAR(self, type_, **kw):
        return "STRING({})".format(type_.length)

    def visit_CHAR(self, type_, **kw):
        return "STRING({})".format(type_.length)

    def visit_BOOLEAN(self, type_, **kw):
        return "BOOL"

    def visit_DATETIME(self, type_, **kw):
        return "TIMESTAMP"

<<<<<<< HEAD
    def visit_NUMERIC(self, type_, **kw):
        return "NUMERIC"
=======
    def visit_BIGINT(self, type_, **kw):
        return "INT64"
>>>>>>> 79695c24


class SpannerDialect(DefaultDialect):
    """Cloud Spanner dialect.

    Represents an API layer to control Cloud Spanner database with SQLAlchemy API.
    """

    name = "spanner"
    driver = "spanner"
    positional = False
    paramstyle = "format"
    encoding = "utf-8"
    max_identifier_length = 128

    execute_sequence_format = list

    supports_alter = True
    supports_sane_rowcount = True
    supports_sane_multi_rowcount = False
    supports_default_values = False
    supports_sequences = True
    supports_native_enum = True
    supports_native_boolean = True

    ddl_compiler = SpannerDDLCompiler
    statement_compiler = SpannerSQLCompiler
    type_compiler = SpannerTypeCompiler

    @classmethod
    def dbapi(cls):
        """A pointer to the Cloud Spanner DB API package.

        Used to initiate connections to the Cloud Spanner databases.
        """
        return spanner_dbapi

    @property
    def default_isolation_level(self):
        """Default isolation level name.

        Returns:
            str: default isolation level.
        """
        return "SERIALIZABLE"

    @default_isolation_level.setter
    def default_isolation_level(self, value):
        """Default isolation level should not be changed."""
        pass

    def _check_unicode_returns(self, connection, additional_tests=None):
        """Ensure requests are returning Unicode responses."""
        return True

    def _get_default_schema_name(self, _):
        """Get default Cloud Spanner schema name.

        Returns:
            str: Schema name.
        """
        return ""

    def create_connect_args(self, url):
        """Parse connection args from the given URL.

        The method prepares args suitable to send to the DB API `connect()` function.

        The given URL follows the style:
        `spanner:///projects/{project-id}/instances/{instance-id}/databases/{database-id}`
        """
        match = re.match(
            (
                r"^projects/(?P<project>.+?)/instances/"
                "(?P<instance>.+?)/databases/(?P<database>.+?)$"
            ),
            url.database,
        )
        return (
            [match.group("instance"), match.group("database"), match.group("project")],
            {},
        )

    def get_columns(self, connection, table_name, schema=None, **kw):
        """Get the table columns description.

        The method is used by SQLAlchemy introspection systems.

        Args:
            connection (Union[
                sqlalchemy.engine.base.Connection,
                sqlalchemy.engine.Engine
            ]):
                SQLAlchemy connection or engine object.
            table_name (str): Name of the table to introspect.
            schema (str): Optional. Schema name

        Returns:
            list: The table every column dict-like description.
        """
        if isinstance(connection, Engine):
            connection = connection.connect()

        sql = """
SELECT column_name, spanner_type, is_nullable
FROM information_schema.columns
WHERE
    table_catalog = ''
    AND table_schema = ''
    AND table_name = '{}'
ORDER BY
    table_catalog,
    table_schema,
    table_name,
    ordinal_position
""".format(
            table_name
        )

        cols_desc = []
        with connection.connection.database.snapshot() as snap:
            columns = snap.execute_sql(sql)

            for col in columns:
                type_ = "STRING" if col[1].startswith("STRING") else col[1]

                cols_desc.append(
                    {
                        "name": col[0],
                        "type": _type_map[type_],
                        "nullable": col[2] == "YES",
                        "default": None,
                    }
                )
        return cols_desc

    def get_indexes(self, connection, table_name, schema=None, **kw):
        """Get the table indexes.

        The method is used by SQLAlchemy introspection systems.

        Args:
            connection (Union[
                sqlalchemy.engine.base.Connection,
                sqlalchemy.engine.Engine
            ]):
                SQLAlchemy connection or engine object.
            table_name (str): Name of the table to introspect.
            schema (str): Optional. Schema name

        Returns:
            list: List with indexes description.
        """
        if isinstance(connection, Engine):
            connection = connection.connect()

        sql = """
SELECT
    i.index_name,
    ARRAY_AGG(ic.column_name),
    i.is_unique,
    ARRAY_AGG(ic.column_ordering)
FROM information_schema.indexes as i
JOIN information_schema.index_columns AS ic
    ON ic.index_name = i.index_name AND ic.table_name = i.table_name
<<<<<<< HEAD
WHERE i.table_name="{table_name}"
AND i.index_type != 'PRIMARY_KEY'
=======
WHERE
    i.table_name="{table_name}"
    AND i.index_type != 'PRIMARY_KEY'
>>>>>>> 79695c24
GROUP BY i.index_name, i.is_unique
""".format(
            table_name=table_name
        )

        ind_desc = []
        with connection.connection.database.snapshot() as snap:
            rows = snap.execute_sql(sql)

            for row in rows:
                ind_desc.append(
                    {
                        "name": row[0],
                        "column_names": row[1],
                        "unique": row[2],
                        "column_sorting": {
                            col: order for col, order in zip(row[1], row[3])
                        },
                    }
                )
        return ind_desc

    def get_pk_constraint(self, connection, table_name, schema=None, **kw):
        """Get the table primary key constraint.

        The method is used by SQLAlchemy introspection systems.

        Args:
            connection (Union[
                sqlalchemy.engine.base.Connection,
                sqlalchemy.engine.Engine
            ]):
                SQLAlchemy connection or engine object.
            table_name (str): Name of the table to introspect.
            schema (str): Optional. Schema name

        Returns:
            dict: Dict with the primary key constraint description.
        """
        if isinstance(connection, Engine):
            connection = connection.connect()

        sql = """
SELECT ccu.COLUMN_NAME
FROM INFORMATION_SCHEMA.TABLE_CONSTRAINTS AS tc
JOIN INFORMATION_SCHEMA.CONSTRAINT_COLUMN_USAGE AS ccu
    ON ccu.CONSTRAINT_NAME = tc.CONSTRAINT_NAME
WHERE tc.TABLE_NAME="{table_name}" AND tc.CONSTRAINT_TYPE = "PRIMARY KEY"
""".format(
            table_name=table_name
        )

        cols = []
        with connection.connection.database.snapshot() as snap:
            rows = snap.execute_sql(sql)

            for row in rows:
                cols.append(row[0])

        return {"constrained_columns": cols}

    def get_schema_names(self, connection, **kw):
        """Get all the schemas in the database.

        Args:
            connection (Union[
                sqlalchemy.engine.base.Connection,
                sqlalchemy.engine.Engine
            ]):
                SQLAlchemy connection or engine object.

        Returns:
            list: Schema names.
        """
        if isinstance(connection, Engine):
            connection = connection.connect()

        schemas = []
        with connection.connection.database.snapshot() as snap:
            rows = snap.execute_sql(
                "SELECT schema_name FROM information_schema.schemata"
            )

            for row in rows:
                schemas.append(row[0])

        return schemas

    def get_foreign_keys(self, connection, table_name, schema=None, **kw):
        """Get the table foreign key constraints.

        The method is used by SQLAlchemy introspection systems.

        Args:
            connection (Union[
                sqlalchemy.engine.base.Connection,
                sqlalchemy.engine.Engine
            ]):
                SQLAlchemy connection or engine object.
            table_name (str): Name of the table to introspect.
            schema (str): Optional. Schema name

        Returns:
            list: Dicts, each of which describes a foreign key constraint.
        """
        if isinstance(connection, Engine):
            connection = connection.connect()

        sql = """
SELECT
    tc.constraint_name,
    ctu.table_name,
    ctu.table_schema,
    ccu.column_name,
    kcu.column_name
FROM information_schema.table_constraints AS tc
JOIN information_schema.constraint_column_usage AS ccu
    ON ccu.constraint_name = tc.constraint_name
JOIN information_schema.constraint_table_usage AS ctu
    ON ctu.constraint_name = tc.constraint_name
JOIN information_schema.key_column_usage AS kcu
    ON kcu.constraint_name = tc.constraint_name
WHERE
    tc.table_name="{table_name}"
    AND tc.constraint_type = "FOREIGN KEY"
""".format(
            table_name=table_name
        )

        keys = []
        with connection.connection.database.snapshot() as snap:
            rows = snap.execute_sql(sql)

            for row in rows:
                keys.append(
                    {
                        "name": row[0],
                        "referred_table": row[1],
                        "referred_schema": row[2] or None,
                        "referred_columns": [row[3]],
                        "constrained_columns": [row[4]],
                    }
                )
        return keys

    def get_table_names(self, connection, schema=None, **kw):
        """Get all the tables from the given schema.

        The method is used by SQLAlchemy introspection systems.

        Args:
            connection (Union[
                sqlalchemy.engine.base.Connection,
                sqlalchemy.engine.Engine
            ]):
                SQLAlchemy connection or engine object.
            schema (str): Optional. Schema name.

        Returns:
            list: Names of the tables within the given schema.
        """
        if isinstance(connection, Engine):
            connection = connection.connect()

        sql = """
SELECT table_name
FROM information_schema.tables
WHERE table_schema = '{}'
""".format(
            schema
        )

        table_names = []
        with connection.connection.database.snapshot() as snap:
            rows = snap.execute_sql(sql)

            for row in rows:
                table_names.append(row[0])

        return table_names

    def get_unique_constraints(self, connection, table_name, schema=None, **kw):
        """Get the table unique constraints.

        The method is used by SQLAlchemy introspection systems.

        Args:
            connection (Union[
                sqlalchemy.engine.base.Connection,
                sqlalchemy.engine.Engine
            ]):
                SQLAlchemy connection or engine object.
            table_name (str): Name of the table to introspect.
            schema (str): Optional. Schema name

        Returns:
            dict: Dict with the unique constraints' descriptions.
        """
        if isinstance(connection, Engine):
            connection = connection.connect()

        sql = """
SELECT ccu.CONSTRAINT_NAME, ccu.COLUMN_NAME
FROM INFORMATION_SCHEMA.TABLE_CONSTRAINTS AS tc
JOIN INFORMATION_SCHEMA.CONSTRAINT_COLUMN_USAGE AS ccu
    ON ccu.CONSTRAINT_NAME = tc.CONSTRAINT_NAME
WHERE tc.TABLE_NAME="{table_name}" AND tc.CONSTRAINT_TYPE = "UNIQUE"
""".format(
            table_name=table_name
        )

        cols = []
        with connection.connection.database.snapshot() as snap:
            rows = snap.execute_sql(sql)

            for row in rows:
                cols.append({"name": row[0], "column_names": [row[1]]})

        return cols

    def has_table(self, connection, table_name, schema=None):
        """Check if the given table exists.

        The method is used by SQLAlchemy introspection systems.

        Args:
            connection (Union[
                sqlalchemy.engine.base.Connection,
                sqlalchemy.engine.Engine
            ]):
                SQLAlchemy connection or engine object.
            table_name (str): Name of the table to introspect.
            schema (str): Optional. Schema name.

        Returns:
            bool: True, if the given table exists, False otherwise.
        """
        if isinstance(connection, Engine):
            connection = connection.connect()

        with connection.connection.database.snapshot() as snap:
            rows = snap.execute_sql(
                """
SELECT true
FROM INFORMATION_SCHEMA.TABLES
WHERE TABLE_NAME="{table_name}"
LIMIT 1
""".format(
                    table_name=table_name
                )
            )

            for _ in rows:
                return True

        return False

    def set_isolation_level(self, conn_proxy, level):
        """Set the connection isolation level.

        Args:
            conn_proxy (
                Union[
                    sqlalchemy.pool._ConnectionFairy,
                    spanner_dbapi.connection.Connection,
                ]
            ):
                Database connection proxy object or the connection iself.
            level (string): Isolation level.
        """
        if isinstance(conn_proxy, spanner_dbapi.Connection):
            conn = conn_proxy
        else:
            conn = conn_proxy.connection

        conn.autocommit = level == "AUTOCOMMIT"

    def get_isolation_level(self, conn_proxy):
        """Get the connection isolation level.

        Args:
            conn_proxy (
                Union[
                    sqlalchemy.pool._ConnectionFairy,
                    spanner_dbapi.connection.Connection,
                ]
            ):
                Database connection proxy object or the connection iself.

        Returns:
            str: the connection isolation level.
        """
        if isinstance(conn_proxy, spanner_dbapi.Connection):
            conn = conn_proxy
        else:
            conn = conn_proxy.connection

        return "AUTOCOMMIT" if conn.autocommit else "SERIALIZABLE"<|MERGE_RESOLUTION|>--- conflicted
+++ resolved
@@ -33,7 +33,7 @@
     "DATETIME": types.DATETIME,
     "FLOAT64": types.Float,
     "INT64": types.BIGINT,
-    "NUMERIC": types.DECIMAL,
+    "NUMERIC": types.NUMERIC(precision=38, scale=9),
     "STRING": types.String,
     "TIME": types.TIME,
     "TIMESTAMP": types.TIMESTAMP,
@@ -176,13 +176,11 @@
     def visit_DATETIME(self, type_, **kw):
         return "TIMESTAMP"
 
-<<<<<<< HEAD
     def visit_NUMERIC(self, type_, **kw):
         return "NUMERIC"
-=======
+
     def visit_BIGINT(self, type_, **kw):
         return "INT64"
->>>>>>> 79695c24
 
 
 class SpannerDialect(DefaultDialect):
@@ -348,14 +346,9 @@
 FROM information_schema.indexes as i
 JOIN information_schema.index_columns AS ic
     ON ic.index_name = i.index_name AND ic.table_name = i.table_name
-<<<<<<< HEAD
-WHERE i.table_name="{table_name}"
-AND i.index_type != 'PRIMARY_KEY'
-=======
 WHERE
     i.table_name="{table_name}"
     AND i.index_type != 'PRIMARY_KEY'
->>>>>>> 79695c24
 GROUP BY i.index_name, i.is_unique
 """.format(
             table_name=table_name

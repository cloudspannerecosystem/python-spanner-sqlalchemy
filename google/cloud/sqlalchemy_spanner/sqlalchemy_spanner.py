# Copyright 2021 Google LLC
#
# Licensed under the Apache License, Version 2.0 (the "License");
# you may not use this file except in compliance with the License.
# You may obtain a copy of the License at
#
#     http://www.apache.org/licenses/LICENSE-2.0
#
# Unless required by applicable law or agreed to in writing, software
# distributed under the License is distributed on an "AS IS" BASIS,
# WITHOUT WARRANTIES OR CONDITIONS OF ANY KIND, either express or implied.
# See the License for the specific language governing permissions and
# limitations under the License.

import re

from sqlalchemy import types
from sqlalchemy.engine.default import DefaultDialect
from sqlalchemy.sql.compiler import GenericTypeCompiler
from google.cloud import spanner_dbapi

# Spanner-to-SQLAlchemy types map
_type_map = {
    "BOOL": types.Boolean,
    "BYTES": types.BINARY,
    "DATE": types.DATE,
    "DATETIME": types.DATETIME,
    "FLOAT": types.Float,
    "INT64": types.BIGINT,
    "INTEGER": types.Integer,
    "NUMERIC": types.DECIMAL,
    "STRING": types.String,
    "TIME": types.TIME,
    "TIMESTAMP": types.TIMESTAMP,
}


class SpannerTypeCompiler(GenericTypeCompiler):
    """Spanner types compiler.

    Maps SQLAlchemy types to Spanner data types.
    """

    def visit_INTEGER(self, type_, **kw):
        return "INT64"

    def visit_FLOAT(self, type_, **kw):
        return "FLOAT64"

    def visit_TEXT(self, type_, **kw):
        return "STRING({})".format(type_.length)

    def visit_ARRAY(self, type_, **kw):
        return "ARRAY<{}>".format(self.process(type_.item_type, **kw))

    def visit_BINARY(self, type_, **kw):
        return "BYTES"

    def visit_DECIMAL(self, type_, **kw):
        return "NUMERIC"

    def visit_VARCHAR(self, type_, **kw):
        return "STRING({})".format(type_.length)

    def visit_CHAR(self, type_, **kw):
        return "STRING({})".format(type_.length)

    def visit_BOOLEAN(self, type_, **kw):
        return "BOOL"


class SpannerDialect(DefaultDialect):
    """Cloud Spanner dialect.

    Represents an API layer to control Cloud Spanner database with SQLAlchemy API.
    """

    name = "spanner"
    driver = "spanner"
    positional = False
    paramstyle = "format"
    encoding = "utf-8"

    execute_sequence_format = list

    supports_alter = True
    supports_sane_rowcount = True
    supports_sane_multi_rowcount = False
    supports_default_values = False
    supports_sequences = True
    supports_native_enum = True
    supports_native_boolean = True

    type_compiler = SpannerTypeCompiler

    @classmethod
    def dbapi(cls):
        """A pointer to the Cloud Spanner DB API package.

        Used to initiate connections to the Cloud Spanner databases.
        """
        return spanner_dbapi

    def _check_unicode_returns(self, connection, additional_tests=None):
        """Ensure requests are returning Unicode responses."""
        return True

    def create_connect_args(self, url):
        """Parse connection args from the given URL.

        The method prepares args suitable to send to the DB API `connect()` function.

        The given URL follows the style:
        `spanner:///projects/{project-id}/instances/{instance-id}/databases/{database-id}`
        """
        match = re.match(
            (
                r"^projects/(?P<project>.+?)/instances/"
                "(?P<instance>.+?)/databases/(?P<database>.+?)$"
            ),
            url.database,
        )
        return (
            [match.group("instance"), match.group("database"), match.group("project")],
            {},
        )

    def get_columns(self, connection, table_name, schema=None, **kw):
        """Get the table columns description.

        The method is used by SQLAlchemy introspection systems.

        Args:
            connection (Union[
                sqlalchemy.engine.base.Connection,
                sqlalchemy.engine.Engine
            ]):
                SQLAlchemy connection or engine object.
            table_name (str): Name of the table to introspect.
            schema (str): Optional. Schema name

        Returns:
            list: The table every column dict-like description.
        """
        if isinstance(connection, Engine):
            connection = connection.connect()

        sql = """
SELECT column_name, spanner_type, is_nullable
FROM information_schema.columns
WHERE
    table_catalog = ''
    AND table_schema = ''
    AND table_name = '{}'
ORDER BY
    table_catalog,
    table_schema,
    table_name,
    ordinal_position
""".format(
            table_name
        )

        cols_desc = []
        with connection.connection.database.snapshot() as snap:
            columns = snap.execute_sql(sql)

            for col in columns:
                type_ = "STRING" if col[1].startswith("STRING") else col[1]

                cols_desc.append(
                    {
                        "name": col[0],
                        "type": _type_map[type_],
                        "nullable": col[2] == "YES",
                        "default": None,
                    }
                )
        return cols_desc

    def get_indexes(self, connection, table_name, schema=None, **kw):
        """Get the table indexes.

        The method is used by SQLAlchemy introspection systems.

        Args:
            connection (Union[
                sqlalchemy.engine.base.Connection,
                sqlalchemy.engine.Engine
            ]):
                SQLAlchemy connection or engine object.
            table_name (str): Name of the table to introspect.
            schema (str): Optional. Schema name

        Returns:
            list: List with indexes description.
        """
        if isinstance(connection, Engine):
            connection = connection.connect()

        sql = """
SELECT
    i.index_name,
    ARRAY_AGG(ic.column_name),
    i.is_unique,
    ARRAY_AGG(ic.column_ordering)
FROM information_schema.indexes as i
JOIN information_schema.index_columns AS ic
    ON ic.index_name = i.index_name AND ic.table_name = i.table_name
WHERE i.table_name="{table_name}"
GROUP BY i.index_name, i.is_unique
""".format(
            table_name=table_name
        )

        ind_desc = []
        with connection.connection.database.snapshot() as snap:
            rows = snap.execute_sql(sql)

            for row in rows:
                ind_desc.append(
                    {
                        "name": row[0],
                        "column_names": row[1],
                        "unique": row[2],
                        "column_sorting": {
                            col: order for col, order in zip(row[1], row[3])
                        },
                    }
                )
        return ind_desc

    def get_pk_constraint(self, connection, table_name, schema=None, **kw):
        """Get the table primary key constraint.

        The method is used by SQLAlchemy introspection systems.

        Args:
            connection (Union[
                sqlalchemy.engine.base.Connection,
                sqlalchemy.engine.Engine
            ]):
                SQLAlchemy connection or engine object.
            table_name (str): Name of the table to introspect.
            schema (str): Optional. Schema name

        Returns:
            dict: Dict with the primary key constraint description.
        """
        if isinstance(connection, Engine):
            connection = connection.connect()

        sql = """
SELECT ccu.COLUMN_NAME
FROM INFORMATION_SCHEMA.TABLE_CONSTRAINTS AS tc
JOIN INFORMATION_SCHEMA.CONSTRAINT_COLUMN_USAGE AS ccu
    ON ccu.CONSTRAINT_NAME = tc.CONSTRAINT_NAME
WHERE tc.TABLE_NAME="{table_name}" AND tc.CONSTRAINT_TYPE = "PRIMARY KEY"
""".format(
            table_name=table_name
        )

        cols = []
        with connection.connection.database.snapshot() as snap:
            rows = snap.execute_sql(sql)

            for row in rows:
                cols.append(row[0])

        return {"constrained_columns": cols}

    def get_foreign_keys(self, connection, table_name, schema=None, **kw):
        """Get the table foreign key constraints.

        The method is used by SQLAlchemy introspection systems.

        Args:
            connection (Union[
                sqlalchemy.engine.base.Connection,
                sqlalchemy.engine.Engine
            ]):
                SQLAlchemy connection or engine object.
            table_name (str): Name of the table to introspect.
            schema (str): Optional. Schema name

        Returns:
            list: Dicts, each of which describes a foreign key constraint.
        """
        if isinstance(connection, Engine):
            connection = connection.connect()

        sql = """
SELECT
    tc.constraint_name,
    ctu.table_name,
    ctu.table_schema,
    ccu.column_name,
    kcu.column_name
FROM information_schema.table_constraints AS tc
JOIN information_schema.constraint_column_usage AS ccu
    ON ccu.constraint_name = tc.constraint_name
JOIN information_schema.constraint_table_usage AS ctu
    ON ctu.constraint_name = tc.constraint_name
JOIN information_schema.key_column_usage AS kcu
    ON kcu.constraint_name = tc.constraint_name
WHERE
    tc.table_name="{table_name}"
    AND tc.constraint_type = "FOREIGN KEY"
""".format(
            table_name=table_name
        )

        keys = []
        with connection.connection.database.snapshot() as snap:
            rows = snap.execute_sql(sql)
<<<<<<< HEAD

        keys = []
        for row in rows:
            keys.append(
                {
                    "name": row[0],
                    "referred_table": row[1],
                    "referred_schema": row[2] or None,
                    "referred_columns": [row[3]],
                    "constrained_columns": [row[4]],
                }
=======

            for row in rows:
                keys.append(
                    {
                        "constrained_columns": [row[0]],
                        "referred_schema": row[1],
                        "referred_table": row[2],
                        "referred_columns": [row[0]],
                        "name": row[3],
                    }
                )
        return keys

    def get_table_names(self, connection, schema=None, **kw):
        """Get all the tables from the given schema.

        The method is used by SQLAlchemy introspection systems.

        Args:
            connection (Union[
                sqlalchemy.engine.base.Connection,
                sqlalchemy.engine.Engine
            ]):
                SQLAlchemy connection or engine object.
            schema (str): Optional. Schema name.

        Returns:
            list: Names of the tables within the given schema.
        """
        if isinstance(connection, Engine):
            connection = connection.connect()

        sql = """
SELECT table_name
FROM information_schema.tables
WHERE table_schema = '{}'
""".format(
            schema
        )

        table_names = []
        with connection.connection.database.snapshot() as snap:
            rows = snap.execute_sql(sql)

            for row in rows:
                table_names.append(row[0])

        return table_names

    def get_unique_constraints(self, connection, table_name, schema=None, **kw):
        """Get the table unique constraints.

        The method is used by SQLAlchemy introspection systems.

        Args:
            connection (Union[
                sqlalchemy.engine.base.Connection,
                sqlalchemy.engine.Engine
            ]):
                SQLAlchemy connection or engine object.
            table_name (str): Name of the table to introspect.
            schema (str): Optional. Schema name

        Returns:
            dict: Dict with the unique constraints' descriptions.
        """
        if isinstance(connection, Engine):
            connection = connection.connect()

        sql = """
SELECT ccu.CONSTRAINT_NAME, ccu.COLUMN_NAME
FROM INFORMATION_SCHEMA.TABLE_CONSTRAINTS AS tc
JOIN INFORMATION_SCHEMA.CONSTRAINT_COLUMN_USAGE AS ccu
    ON ccu.CONSTRAINT_NAME = tc.CONSTRAINT_NAME
WHERE tc.TABLE_NAME="{table_name}" AND tc.CONSTRAINT_TYPE = "UNIQUE"
""".format(
            table_name=table_name
        )

        cols = []
        with connection.connection.database.snapshot() as snap:
            rows = snap.execute_sql(sql)

            for row in rows:
                cols.append({"name": row[0], "column_names": [row[1]]})

        return cols

    def has_table(self, connection, table_name, schema=None):
        """Check if the given table exists.

        The method is used by SQLAlchemy introspection systems.

        Args:
            connection (Union[
                sqlalchemy.engine.base.Connection,
                sqlalchemy.engine.Engine
            ]):
                SQLAlchemy connection or engine object.
            table_name (str): Name of the table to introspect.
            schema (str): Optional. Schema name.

        Returns:
            bool: True, if the given table exists, False otherwise.
        """
        if isinstance(connection, Engine):
            connection = connection.connect()

        with connection.connection.database.snapshot() as snap:
            rows = snap.execute_sql(
                """
SELECT true
FROM INFORMATION_SCHEMA.TABLES
WHERE TABLE_NAME="{table_name}"
LIMIT 1
""".format(
                    table_name=table_name
                )
>>>>>>> d61844cc
            )

            for _ in rows:
                return True

        return False<|MERGE_RESOLUTION|>--- conflicted
+++ resolved
@@ -313,19 +313,6 @@
         keys = []
         with connection.connection.database.snapshot() as snap:
             rows = snap.execute_sql(sql)
-<<<<<<< HEAD
-
-        keys = []
-        for row in rows:
-            keys.append(
-                {
-                    "name": row[0],
-                    "referred_table": row[1],
-                    "referred_schema": row[2] or None,
-                    "referred_columns": [row[3]],
-                    "constrained_columns": [row[4]],
-                }
-=======
 
             for row in rows:
                 keys.append(
@@ -444,7 +431,6 @@
 """.format(
                     table_name=table_name
                 )
->>>>>>> d61844cc
             )
 
             for _ in rows:

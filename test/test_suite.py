# -*- coding: utf-8 -*-
#
# Copyright 2021 Google LLC
#
# Licensed under the Apache License, Version 2.0 (the "License");
# you may not use this file except in compliance with the License.
# You may obtain a copy of the License at
#
#     https://www.apache.org/licenses/LICENSE-2.0
#
# Unless required by applicable law or agreed to in writing, software
# distributed under the License is distributed on an "AS IS" BASIS,
# WITHOUT WARRANTIES OR CONDITIONS OF ANY KIND, either express or implied.
# See the License for the specific language governing permissions and
# limitations under the License.

import operator
import pytest
<<<<<<< HEAD
import decimal
=======
import pytz
>>>>>>> a1b4103f

import sqlalchemy
from sqlalchemy import inspect
from sqlalchemy import testing
from sqlalchemy import ForeignKey
from sqlalchemy import MetaData
from sqlalchemy.schema import DDL
from sqlalchemy.testing import config
from sqlalchemy.testing import db
from sqlalchemy.testing import eq_
from sqlalchemy.testing import provide_metadata, emits_warning
from sqlalchemy.testing.provision import temp_table_keyword_args
from sqlalchemy.testing.schema import Column
from sqlalchemy.testing.schema import Table
from sqlalchemy import bindparam
from sqlalchemy import case
from sqlalchemy import literal
from sqlalchemy import literal_column
from sqlalchemy import select
from sqlalchemy import util
from sqlalchemy import event
from sqlalchemy import exists
from sqlalchemy import Boolean, Float, Numeric
from sqlalchemy import String
from sqlalchemy.types import Integer
from sqlalchemy.types import Numeric
from sqlalchemy.testing import requires

from google.api_core.datetime_helpers import DatetimeWithNanoseconds

from google.cloud import spanner_dbapi

from sqlalchemy.testing.suite.test_cte import *  # noqa: F401, F403
from sqlalchemy.testing.suite.test_ddl import *  # noqa: F401, F403
from sqlalchemy.testing.suite.test_dialect import *  # noqa: F401, F403
from sqlalchemy.testing.suite.test_results import *  # noqa: F401, F403
from sqlalchemy.testing.suite.test_update_delete import *  # noqa: F401, F403

from sqlalchemy.testing.suite.test_cte import CTETest as _CTETest
from sqlalchemy.testing.suite.test_ddl import TableDDLTest as _TableDDLTest
from sqlalchemy.testing.suite.test_ddl import (
    LongNameBlowoutTest as _LongNameBlowoutTest,
)
from sqlalchemy.testing.suite.test_dialect import EscapingTest as _EscapingTest
from sqlalchemy.testing.suite.test_insert import (
    InsertBehaviorTest as _InsertBehaviorTest,
)
from sqlalchemy.testing.suite.test_reflection import (
    ComponentReflectionTest as _ComponentReflectionTest,
)
from sqlalchemy.testing.suite.test_results import RowFetchTest as _RowFetchTest
from sqlalchemy.testing.suite.test_select import ExistsTest as _ExistsTest
from sqlalchemy.testing.suite.test_types import BooleanTest as _BooleanTest
from sqlalchemy.testing.suite.test_types import IntegerTest as _IntegerTest
from sqlalchemy.testing.suite.test_types import NumericTest as _NumericTest

from sqlalchemy.testing.suite.test_types import (  # noqa: F401, F403
    DateTest as _DateTest,
    DateTimeHistoricTest,
    DateTimeCoercedToDateTimeTest as _DateTimeCoercedToDateTimeTest,
    DateTimeMicrosecondsTest as _DateTimeMicrosecondsTest,
    DateTimeTest as _DateTimeTest,
    TimeTest as _TimeTest,
    TimeMicrosecondsTest as _TimeMicrosecondsTest,
    TimestampMicrosecondsTest,
)

config.test_schema = ""


class EscapingTest(_EscapingTest):
    @provide_metadata
    def test_percent_sign_round_trip(self):
        """Test that the DBAPI accommodates for escaped / nonescaped
        percent signs in a way that matches the compiler

        SPANNER OVERRIDE
        Cloud Spanner supports tables with empty primary key, but
        only single one row can be inserted into such a table -
        following insertions will fail with `Row [] already exists".
        Overriding the test to avoid the same failure.
        """
        m = self.metadata
        t = Table("t", m, Column("data", String(50)))
        t.create(config.db)
        with config.db.begin() as conn:
            conn.execute(t.insert(), dict(data="some % value"))

            eq_(
                conn.scalar(
                    select([t.c.data]).where(
                        t.c.data == literal_column("'some % value'")
                    )
                ),
                "some % value",
            )

            conn.execute(t.delete())
            conn.execute(t.insert(), dict(data="some %% other value"))
            eq_(
                conn.scalar(
                    select([t.c.data]).where(
                        t.c.data == literal_column("'some %% other value'")
                    )
                ),
                "some %% other value",
            )


class CTETest(_CTETest):
    @classmethod
    def define_tables(cls, metadata):
        """
        The original method creates a foreign key without a name,
        which causes troubles on test cleanup. Overriding the
        method to explicitly set a foreign key name.
        """
        Table(
            "some_table",
            metadata,
            Column("id", Integer, primary_key=True),
            Column("data", String(50)),
            Column("parent_id", ForeignKey("some_table.id", name="fk_some_table")),
        )

        Table(
            "some_other_table",
            metadata,
            Column("id", Integer, primary_key=True),
            Column("data", String(50)),
            Column("parent_id", Integer),
        )

    @pytest.mark.skip("INSERT from WITH subquery is not supported")
    def test_insert_from_select_round_trip(self):
        """
        The test checks if an INSERT can be done from a cte, like:

        WITH some_cte AS (...)
        INSERT INTO some_other_table (... SELECT * FROM some_cte)

        Such queries are not supported by Spanner.
        """
        pass

    @pytest.mark.skip("DELETE from WITH subquery is not supported")
    def test_delete_scalar_subq_round_trip(self):
        """
        The test checks if a DELETE can be done from a cte, like:

        WITH some_cte AS (...)
        DELETE FROM some_other_table (... SELECT * FROM some_cte)

        Such queries are not supported by Spanner.
        """
        pass

    @pytest.mark.skip("DELETE from WITH subquery is not supported")
    def test_delete_from_round_trip(self):
        """
        The test checks if a DELETE can be done from a cte, like:

        WITH some_cte AS (...)
        DELETE FROM some_other_table (... SELECT * FROM some_cte)

        Such queries are not supported by Spanner.
        """
        pass

    @pytest.mark.skip("UPDATE from WITH subquery is not supported")
    def test_update_from_round_trip(self):
        """
        The test checks if an UPDATE can be done from a cte, like:

        WITH some_cte AS (...)
        UPDATE some_other_table
        SET (... SELECT * FROM some_cte)

        Such queries are not supported by Spanner.
        """
        pass

    @pytest.mark.skip("WITH RECURSIVE subqueries are not supported")
    def test_select_recursive_round_trip(self):
        pass


class BooleanTest(_BooleanTest):
    def test_render_literal_bool(self):
        """
        SPANNER OVERRIDE:

        Cloud Spanner supports tables with an empty primary key, but
        only a single row can be inserted into such a table -
        following insertions will fail with `Row [] already exists".
        Overriding the test to avoid the same failure.
        """
        self._literal_round_trip(Boolean(), [True], [True])
        self._literal_round_trip(Boolean(), [False], [False])


class ExistsTest(_ExistsTest):
    def test_select_exists(self, connection):
        """
        SPANNER OVERRIDE:

        The original test is trying to execute a query like:

        SELECT ...
        WHERE EXISTS (SELECT ...)

        SELECT WHERE without FROM clause is not supported by Spanner.
        Rewriting the test to force it to generate a query like:

        SELECT EXISTS (SELECT ...)
        """
        stuff = self.tables.stuff
        eq_(
            connection.execute(
                select((exists().where(stuff.c.data == "some data"),))
            ).fetchall(),
            [(True,)],
        )

    def test_select_exists_false(self, connection):
        """
        SPANNER OVERRIDE:

        The original test is trying to execute a query like:

        SELECT ...
        WHERE EXISTS (SELECT ...)

        SELECT WHERE without FROM clause is not supported by Spanner.
        Rewriting the test to force it to generate a query like:

        SELECT EXISTS (SELECT ...)
        """
        stuff = self.tables.stuff
        eq_(
            connection.execute(
                select((exists().where(stuff.c.data == "no data"),))
            ).fetchall(),
            [(False,)],
        )


class TableDDLTest(_TableDDLTest):
    @pytest.mark.skip(
        "Spanner table name must start with an uppercase or lowercase letter"
    )
    def test_underscore_names(self):
        pass


@pytest.mark.skip("Max identifier length in Spanner is 128")
class LongNameBlowoutTest(_LongNameBlowoutTest):
    pass


class DateTest(_DateTest):
    def test_round_trip(self):
        """
        SPANNER OVERRIDE:

        Cloud Spanner supports tables with an empty primary key, but only one
        row can be inserted into such a table - following insertions will fail
        with `400 id must not be NULL in table date_table`.
        Overriding the tests to add a manual primary key value to avoid the same
        failures.
        """
        date_table = self.tables.date_table

        config.db.execute(date_table.insert(), {"id": 1, "date_data": self.data})

        row = config.db.execute(select([date_table.c.date_data])).first()

        compare = self.compare or self.data
        eq_(row, (compare,))
        assert isinstance(row[0], type(compare))

    def test_null(self):
        """
        SPANNER OVERRIDE:

        Cloud Spanner supports tables with an empty primary key, but only one
        row can be inserted into such a table - following insertions will fail
        with `400 id must not be NULL in table date_table`.
        Overriding the tests to add a manual primary key value to avoid the same
        failures.
        """
        date_table = self.tables.date_table

        config.db.execute(date_table.insert(), {"id": 1, "date_data": None})

        row = config.db.execute(select([date_table.c.date_data])).first()
        eq_(row, (None,))

    @requires.standalone_null_binds_whereclause
    def test_null_bound_comparison(self):
        """
        SPANNER OVERRIDE:

        Cloud Spanner supports tables with an empty primary key, but only one
        row can be inserted into such a table - following insertions will fail
        with `400 id must not be NULL in table date_table`.
        Overriding the tests to add a manual primary key value to avoid the same
        failures.
        """

        # this test is based on an Oracle issue observed in #4886.
        # passing NULL for an expression that needs to be interpreted as
        # a certain type, does the DBAPI have the info it needs to do this.
        date_table = self.tables.date_table
        with config.db.connect() as conn:
            result = conn.execute(
                date_table.insert(), {"id": 1, "date_data": self.data}
            )
            id_ = result.inserted_primary_key[0]
            stmt = select([date_table.c.id]).where(
                case(
                    [
                        (
                            bindparam("foo", type_=self.datatype)
                            != None,  # noqa: E711,
                            bindparam("foo", type_=self.datatype),
                        )
                    ],
                    else_=date_table.c.date_data,
                )
                == date_table.c.date_data
            )

            row = conn.execute(stmt, {"foo": None}).first()
            eq_(row[0], id_)


class DateTimeMicrosecondsTest(_DateTimeMicrosecondsTest):
    @classmethod
    def define_tables(cls, metadata):
        """
        SPANNER OVERRIDE:

        Spanner is not able cleanup data and drop the table correctly,
        table already exists after related tests finished, so it doesn't
        create a new table and insertions for tests for other data types
        will fail with `400 Invalid value for column date_data in
        table date_table: Expected DATE`.
        Overriding the tests to create a new table for tests to avoid the same
        failures.
        """
        Table(
            "datetime_table",
            metadata,
            Column("id", Integer, primary_key=True, test_needs_autoincrement=True),
            Column("date_data", cls.datatype),
        )

    def test_null(self):
        """
        SPANNER OVERRIDE:

        Cloud Spanner supports tables with an empty primary key, but only one
        row can be inserted into such a table - following insertions will fail
        with `400 id must not be NULL in table datetime_table`.
        Overriding the tests to add a manual primary key value to avoid the same
        failures.
        """
        date_table = self.tables.datetime_table

        config.db.execute(date_table.insert(), {"id": 1, "date_data": None})

        row = config.db.execute(select([date_table.c.date_data])).first()
        eq_(row, (None,))

    def test_round_trip(self):
        """
        SPANNER OVERRIDE:

        Cloud Spanner supports tables with an empty primary key, but only one
        row can be inserted into such a table - following insertions will fail
        with `400 id must not be NULL in table datetime_table`.
        Overriding the tests to add a manual primary key value to avoid the same
        failures.

        Spanner converts timestamp into `%Y-%m-%dT%H:%M:%S.%fZ` format, so to avoid
        assert failures convert datetime input to the desire timestamp format.
        """
        date_table = self.tables.datetime_table
        config.db.execute(date_table.insert(), {"id": 1, "date_data": self.data})

        row = config.db.execute(select([date_table.c.date_data])).first()
        compare = self.compare or self.data
        compare = compare.strftime("%Y-%m-%dT%H:%M:%S.%fZ")
        eq_(row[0].rfc3339(), compare)
        assert isinstance(row[0], DatetimeWithNanoseconds)

    @requires.standalone_null_binds_whereclause
    def test_null_bound_comparison(self):
        """
        SPANNER OVERRIDE:

        Cloud Spanner supports tables with an empty primary key, but only one
        row can be inserted into such a table - following insertions will fail
        with `400 id must not be NULL in table datetime_table`.
        Overriding the tests to add a manual primary key value to avoid the same
        failures.
        """
        # this test is based on an Oracle issue observed in #4886.
        # passing NULL for an expression that needs to be interpreted as
        # a certain type, does the DBAPI have the info it needs to do this.
        date_table = self.tables.datetime_table
        with config.db.connect() as conn:
            result = conn.execute(
                date_table.insert(), {"id": 1, "date_data": self.data}
            )
            id_ = result.inserted_primary_key[0]
            stmt = select([date_table.c.id]).where(
                case(
                    [
                        (
                            bindparam("foo", type_=self.datatype)
                            != None,  # noqa: E711,
                            bindparam("foo", type_=self.datatype),
                        )
                    ],
                    else_=date_table.c.date_data,
                )
                == date_table.c.date_data
            )

            row = conn.execute(stmt, {"foo": None}).first()
            eq_(row[0], id_)


class DateTimeTest(_DateTimeTest, DateTimeMicrosecondsTest):
    """
    SPANNER OVERRIDE:

    DateTimeTest tests have the same failures same as DateTimeMicrosecondsTest tests,
    so to avoid those failures and maintain DRY concept just inherit the class to run
    tests successfully.
    """

    pass


@pytest.mark.skip("Spanner doesn't support Time data type.")
class TimeTests(_TimeMicrosecondsTest, _TimeTest):
    pass


@pytest.mark.skip("Spanner doesn't coerce dates from datetime.")
class DateTimeCoercedToDateTimeTest(_DateTimeCoercedToDateTimeTest):
    pass


class IntegerTest(_IntegerTest):
    @provide_metadata
    def _round_trip(self, datatype, data):
        """
        SPANNER OVERRIDE:

        This is the helper method for integer class tests which creates a table and
        performs an insert operation.
        Cloud Spanner supports tables with an empty primary key, but only one
        row can be inserted into such a table - following insertions will fail with
        `400 id must not be NULL in table date_table`.
        Overriding the tests and adding a manual primary key value to avoid the same
        failures and deleting the table at the end.
        """
        metadata = self.metadata
        int_table = Table(
            "integer_table",
            metadata,
            Column("id", Integer, primary_key=True, test_needs_autoincrement=True),
            Column("integer_data", datatype),
        )

        metadata.create_all(config.db)

        config.db.execute(int_table.insert(), {"id": 1, "integer_data": data})

        row = config.db.execute(select([int_table.c.integer_data])).first()

        eq_(row, (data,))

        if util.py3k:
            assert isinstance(row[0], int)
        else:
            assert isinstance(row[0], (long, int))  # noqa

        config.db.execute(int_table.delete())

    @provide_metadata
    def _literal_round_trip(self, type_, input_, output, filter_=None):
        """
        SPANNER OVERRIDE:

        Spanner is not able cleanup data and drop the table correctly,
        table was already exists after related tests finished, so it doesn't
        create a new table and when started tests for other data type  following
        insertions will fail with `400 Duplicate name in schema: t.
        Overriding the tests to create a new table for test and drop table manually
        before it creates a new table to avoid the same failures."""

        # for literal, we test the literal render in an INSERT
        # into a typed column.  we can then SELECT it back as its
        # official type; ideally we'd be able to use CAST here
        # but MySQL in particular can't CAST fully

        t = Table("int_t", self.metadata, Column("x", type_))
        t.create()

        with db.connect() as conn:
            for value in input_:
                ins = (
                    t.insert()
                    .values(x=literal(value))
                    .compile(
                        dialect=db.dialect, compile_kwargs=dict(literal_binds=True),
                    )
                )
                conn.execute(ins)

            if self.supports_whereclause:
                stmt = t.select().where(t.c.x == literal(value))
            else:
                stmt = t.select()

            stmt = stmt.compile(
                dialect=db.dialect, compile_kwargs=dict(literal_binds=True),
            )
            for row in conn.execute(stmt):
                value = row[0]
                if filter_ is not None:
                    value = filter_(value)
                assert value in output


class NumericTest(_NumericTest):
    @emits_warning(r".*does \*not\* support Decimal objects natively")
    def test_render_literal_numeric(self):
        """
        SPANNER OVERRIDE:

        Cloud Spanner supports tables with an empty primary key, but
        only a single row can be inserted into such a table -
        following insertions will fail with `Row [] already exists".
        Overriding the test to avoid the same failure.
        """
        self._literal_round_trip(
            Numeric(precision=8, scale=4), [15.7563], [decimal.Decimal("15.7563")],
        )
        self._literal_round_trip(
            Numeric(precision=8, scale=4),
            [decimal.Decimal("15.7563")],
            [decimal.Decimal("15.7563")],
        )

    @emits_warning(r".*does \*not\* support Decimal objects natively")
    def test_render_literal_numeric_asfloat(self):
        """
        SPANNER OVERRIDE:

        Cloud Spanner supports tables with an empty primary key, but
        only a single row can be inserted into such a table -
        following insertions will fail with `Row [] already exists".
        Overriding the test to avoid the same failure.
        """
        self._literal_round_trip(
            Numeric(precision=8, scale=4, asdecimal=False),
            [15.7563],
            [decimal.Decimal("15.7563")],
        )
        self._literal_round_trip(
            Numeric(precision=8, scale=4, asdecimal=False),
            [decimal.Decimal("15.7563")],
            [decimal.Decimal("15.7563")],
        )

    def test_render_literal_float(self):
        """
        SPANNER OVERRIDE:

        Cloud Spanner supports tables with an empty primary key, but
        only a single row can be inserted into such a table -
        following insertions will fail with `Row [] already exists".
        Overriding the test to avoid the same failure.
        """
        self._literal_round_trip(
            Float(4),
            [decimal.Decimal("15.7563")],
            [15.7563],
            filter_=lambda n: n is not None and round(n, 5) or None,
        )

        self._literal_round_trip(
            Float(4),
            [decimal.Decimal("15.7563")],
            [15.7563],
            filter_=lambda n: n is not None and round(n, 5) or None,
        )

    @requires.precision_generic_float_type
    def test_float_custom_scale(self):
        """
        SPANNER OVERRIDE:

        Cloud Spanner supports tables with an empty primary key, but
        only a single row can be inserted into such a table -
        following insertions will fail with `Row [] already exists".
        Overriding the test to avoid the same failure.
        """
        self._do_test(
            Float(None, decimal_return_scale=7, asdecimal=True),
            [15.7563827],
            [decimal.Decimal("15.7563827")],
            check_scale=True,
        )

        self._do_test(
            Float(None, decimal_return_scale=7, asdecimal=True),
            [15.7563827],
            [decimal.Decimal("15.7563827")],
            check_scale=True,
        )

    @pytest.mark.skip("Spanner doesn't support")
    def test_numeric_as_decimal(self):
        """Spanner throws an error `400 Invalid value for column x in
        table t_decimal: Expected NUMERIC` when insert a decimal data
        in numeric type column"""
        pass

    @pytest.mark.skip("Spanner doesn't support")
    def test_numeric_as_float(self):
        """Spanner throws an error `400 Invalid value for column x in
        table t_decimal: Expected NUMERIC` when insert a decimal data
        in numeric type column"""
        pass

    @requires.floats_to_four_decimals
    def test_float_as_decimal(self):
        """
        SPANNER OVERRIDE:

        Cloud Spanner supports tables with an empty primary key, but
        only a single row can be inserted into such a table -
        following insertions will fail with `Row [] already exists".
        Overriding the test to avoid the same failure.
        """
        self._do_test(
            Float(precision=8, asdecimal=True), [15.7563], [decimal.Decimal("15.7563")],
        )
        self._do_test(
            Float(precision=8, asdecimal=True),
            [decimal.Decimal("15.7563")],
            [decimal.Decimal("15.7563")],
        )

    def test_float_as_float(self):
        """
        SPANNER OVERRIDE:

        Cloud Spanner supports tables with an empty primary key, but
        only a single row can be inserted into such a table -
        following insertions will fail with `Row [] already exists".
        Overriding the test to avoid the same failure.
        """
        self._do_test(
            Float(precision=8),
            [15.7563],
            [15.7563],
            filter_=lambda n: n is not None and round(n, 5) or None,
        )

        self._do_test(
            Float(precision=8),
            [decimal.Decimal("15.7563")],
            [15.7563],
            filter_=lambda n: n is not None and round(n, 5) or None,
        )

    @pytest.mark.skip("Spanner doesn't support")
    @requires.precision_numerics_general
    def test_precision_decimal(self):
        """Spanner throws an error `400 Invalid value for column x in
        table t_decimal: Expected NUMERIC` when insert a decimal data
        in numeric type column"""
        pass


class ComponentReflectionTest(_ComponentReflectionTest):
    @classmethod
    def define_temp_tables(cls, metadata):
        """
        SPANNER OVERRIDE:

        In Cloud Spanner unique indexes are used instead of directly
        creating unique constraints. Overriding the test to replace
        constraints with indexes in testing data.
        """
        kw = temp_table_keyword_args(config, config.db)
        user_tmp = Table(
            "user_tmp",
            metadata,
            Column("id", sqlalchemy.INT, primary_key=True),
            Column("name", sqlalchemy.VARCHAR(50)),
            Column("foo", sqlalchemy.INT),
            sqlalchemy.Index("user_tmp_uq", "name", unique=True),
            sqlalchemy.Index("user_tmp_ix", "foo"),
            **kw
        )
        if (
            testing.requires.view_reflection.enabled
            and testing.requires.temporary_views.enabled
        ):
            event.listen(
                user_tmp,
                "after_create",
                DDL("create temporary view user_tmp_v as " "select * from user_tmp"),
            )
            event.listen(user_tmp, "before_drop", DDL("drop view user_tmp_v"))

    @testing.provide_metadata
    def _test_get_unique_constraints(self, schema=None):
        """
        SPANNER OVERRIDE:

        In Cloud Spanner unique indexes are used instead of directly
        creating unique constraints. Overriding the test to replace
        constraints with indexes in testing data.
        """
        # SQLite dialect needs to parse the names of the constraints
        # separately from what it gets from PRAGMA index_list(), and
        # then matches them up.  so same set of column_names in two
        # constraints will confuse it.    Perhaps we should no longer
        # bother with index_list() here since we have the whole
        # CREATE TABLE?
        uniques = sorted(
            [
                {"name": "unique_a", "column_names": ["a"]},
                {"name": "unique_a_b_c", "column_names": ["a", "b", "c"]},
                {"name": "unique_c_a_b", "column_names": ["c", "a", "b"]},
                {"name": "unique_asc_key", "column_names": ["asc", "key"]},
                {"name": "i.have.dots", "column_names": ["b"]},
                {"name": "i have spaces", "column_names": ["c"]},
            ],
            key=operator.itemgetter("name"),
        )
        orig_meta = self.metadata
        table = Table(
            "testtbl",
            orig_meta,
            Column("a", sqlalchemy.String(20)),
            Column("b", sqlalchemy.String(30)),
            Column("c", sqlalchemy.Integer),
            # reserved identifiers
            Column("asc", sqlalchemy.String(30)),
            Column("key", sqlalchemy.String(30)),
            schema=schema,
        )
        for uc in uniques:
            table.append_constraint(
                sqlalchemy.Index(uc["name"], *uc["column_names"], unique=True)
            )
        orig_meta.create_all()

        inspector = inspect(orig_meta.bind)
        reflected = sorted(
            inspector.get_unique_constraints("testtbl", schema=schema),
            key=operator.itemgetter("name"),
        )

        names_that_duplicate_index = set()

        for orig, refl in zip(uniques, reflected):
            # Different dialects handle duplicate index and constraints
            # differently, so ignore this flag
            dupe = refl.pop("duplicates_index", None)
            if dupe:
                names_that_duplicate_index.add(dupe)
            eq_(orig, refl)

        reflected_metadata = MetaData()
        reflected = Table(
            "testtbl", reflected_metadata, autoload_with=orig_meta.bind, schema=schema,
        )

        # test "deduplicates for index" logic.   MySQL and Oracle
        # "unique constraints" are actually unique indexes (with possible
        # exception of a unique that is a dupe of another one in the case
        # of Oracle).  make sure # they aren't duplicated.
        idx_names = set([idx.name for idx in reflected.indexes])
        uq_names = set(
            [
                uq.name
                for uq in reflected.constraints
                if isinstance(uq, sqlalchemy.UniqueConstraint)
            ]
        ).difference(["unique_c_a_b"])

        assert not idx_names.intersection(uq_names)
        if names_that_duplicate_index:
            eq_(names_that_duplicate_index, idx_names)
            eq_(uq_names, set())

    @testing.provide_metadata
    def test_unique_constraint_raises(self):
        """
        Checking that unique constraint creation
        fails due to a ProgrammingError.
        """
        Table(
            "user_tmp_failure",
            self.metadata,
            Column("id", sqlalchemy.INT, primary_key=True),
            Column("name", sqlalchemy.VARCHAR(50)),
            sqlalchemy.UniqueConstraint("name", name="user_tmp_uq"),
        )

        with pytest.raises(spanner_dbapi.exceptions.ProgrammingError):
            self.metadata.create_all()

    @testing.provide_metadata
    def _test_get_table_names(self, schema=None, table_type="table", order_by=None):
        """
        SPANNER OVERRIDE:

        Spanner doesn't support temporary tables, so real tables are
        used for testing. As the original test expects only real
        tables to be read, and in Spanner all the tables are real,
        expected results override is required.
        """
        _ignore_tables = [
            "comment_test",
            "noncol_idx_test_pk",
            "noncol_idx_test_nopk",
            "local_table",
            "remote_table",
            "remote_table_2",
        ]
        meta = self.metadata

        insp = inspect(meta.bind)

        if table_type == "view":
            table_names = insp.get_view_names(schema)
            table_names.sort()
            answer = ["email_addresses_v", "users_v"]
            eq_(sorted(table_names), answer)
        else:
            if order_by:
                tables = [
                    rec[0]
                    for rec in insp.get_sorted_table_and_fkc_names(schema)
                    if rec[0]
                ]
            else:
                tables = insp.get_table_names(schema)
            table_names = [t for t in tables if t not in _ignore_tables]

            if order_by == "foreign_key":
                answer = ["users", "user_tmp", "email_addresses", "dingalings"]
                eq_(table_names, answer)
            else:
                answer = ["dingalings", "email_addresses", "user_tmp", "users"]
                eq_(sorted(table_names), answer)

    @pytest.mark.skip("Spanner doesn't support temporary tables")
    def test_get_temp_table_indexes(self):
        pass

    @pytest.mark.skip("Spanner doesn't support temporary tables")
    def test_get_temp_table_unique_constraints(self):
        pass

    @testing.requires.table_reflection
    def test_numeric_reflection(self):
        """
        SPANNER OVERRIDE:

        Spanner defines NUMERIC type with the constant precision=38
        and scale=9. Overriding the test to check if the NUMERIC
        column is successfully created and has dimensions
        correct for Cloud Spanner.
        """
        for typ in self._type_round_trip(Numeric(18, 5)):
            assert isinstance(typ, Numeric)
            eq_(typ.precision, 38)
            eq_(typ.scale, 9)


class RowFetchTest(_RowFetchTest):
    def test_row_w_scalar_select(self):
        """
        SPANNER OVERRIDE:

        Cloud Spanner returns a DatetimeWithNanoseconds() for date
        data types. Overriding the test to use a DatetimeWithNanoseconds
        type value as an expected result.
        --------------

        test that a scalar select as a column is returned as such
        and that type conversion works OK.

        (this is half a SQLAlchemy Core test and half to catch database
        backends that may have unusual behavior with scalar selects.)
        """
        datetable = self.tables.has_dates
        s = select([datetable.alias("x").c.today]).as_scalar()
        s2 = select([datetable.c.id, s.label("somelabel")])
        row = config.db.execute(s2).first()

        eq_(
            row["somelabel"],
            DatetimeWithNanoseconds(2006, 5, 12, 12, 0, 0, tzinfo=pytz.UTC),
        )


class InsertBehaviorTest(_InsertBehaviorTest):
    @pytest.mark.skip("Spanner doesn't support empty inserts")
    def test_empty_insert(self):
        pass<|MERGE_RESOLUTION|>--- conflicted
+++ resolved
@@ -16,11 +16,8 @@
 
 import operator
 import pytest
-<<<<<<< HEAD
 import decimal
-=======
 import pytz
->>>>>>> a1b4103f
 
 import sqlalchemy
 from sqlalchemy import inspect

--- conflicted
+++ resolved
@@ -22,12 +22,8 @@
 from sqlalchemy.testing.schema import Column
 from sqlalchemy.testing.schema import Table
 from sqlalchemy import literal_column
-from sqlalchemy import select, case, bindparam
+from sqlalchemy import select, case, bindparam, literal
 from sqlalchemy import exists
-<<<<<<< HEAD
-from sqlalchemy import select, literal
-=======
->>>>>>> d00dfb90
 from sqlalchemy import Boolean
 from sqlalchemy import String
 from sqlalchemy.testing import requires
@@ -225,84 +221,6 @@
         pass
 
 
-<<<<<<< HEAD
-class StringTest(_StringTest):
-    @provide_metadata
-    def _literal_round_trip(self, type_, input_, output, filter_=None):
-        """
-        SPANNER OVERRIDE:
-
-        Spanner is not able cleanup data and drop the table correctly,
-        table was already exists after related tests finished, so it doesn't
-        create a new table and when started new tests, following
-        insertions will fail with `400 Duplicate name in schema: t.
-        Overriding the tests to create a new table for test and drop table manually
-        before it creates a new table to avoid the same failures.
-        """
-
-        # for literal, we test the literal render in an INSERT
-        # into a typed column.  we can then SELECT it back as its
-        # official type; ideally we'd be able to use CAST here
-        # but MySQL in particular can't CAST fully
-        t = Table("t_string", self.metadata, Column("x", type_))
-        t.drop(checkfirst=True)
-        t.create()
-
-        with db.connect() as conn:
-            for value in input_:
-                ins = (
-                    t.insert()
-                    .values(x=literal(value))
-                    .compile(
-                        dialect=db.dialect, compile_kwargs=dict(literal_binds=True),
-                    )
-                )
-                conn.execute(ins)
-
-            if self.supports_whereclause:
-                stmt = t.select().where(t.c.x == literal(value))
-            else:
-                stmt = t.select()
-
-            stmt = stmt.compile(
-                dialect=db.dialect, compile_kwargs=dict(literal_binds=True),
-            )
-            for row in conn.execute(stmt):
-                value = row[0]
-                if filter_ is not None:
-                    value = filter_(value)
-                assert value in output
-
-    def test_literal_backslashes(self):
-        """
-        SPANNER OVERRIDE:
-
-        Spanner supports `\\` backslash to represent valid escape sequence,
-        for `'\'` spanner throws an error `400 Syntax error: Illegal escape sequence`.
-        see: https://cloud.google.com/spanner/docs/lexical#string_and_bytes_literals
-        """
-        data = r"backslash one \\ backslash \\\\ two end"
-        data1 = r"backslash one \ backslash \\ two end"
-
-        self._literal_round_trip(String(40), [data], [data1])
-
-    def test_literal_quoting(self):
-        """
-        SPANNER OVERRIDE:
-
-        The original test string is : \"""some 'text' hey "hi there" that's text\"""
-
-        Spanner doesn't support string which contains `'s` in
-        sentence and throws an of syntax error. e.g.: `'''hey that's text'''`
-        Override the method and change the input data.
-        """
-        data = """some "text" hey "hi there" that is text"""
-        self._literal_round_trip(String(40), [data], [data])
-
-    @pytest.mark.skip("Spanner doesn't support non-ascii characters")
-    def test_literal_non_ascii(self):
-        pass
-=======
 @pytest.mark.skip("Max identifier length in Spanner is 128")
 class LongNameBlowoutTest(_LongNameBlowoutTest):
     pass
@@ -503,4 +421,83 @@
 @pytest.mark.skip("Spanner doesn't coerce dates from datetime.")
 class DateTimeCoercedToDateTimeTest(_DateTimeCoercedToDateTimeTest):
     pass
->>>>>>> d00dfb90
+
+
+class StringTest(_StringTest):
+    @provide_metadata
+    def _literal_round_trip(self, type_, input_, output, filter_=None):
+        """
+        TODO: Remove this override method once DDL issue resolved in spanner_dbapi.
+
+        SPANNER OVERRIDE:
+
+        Spanner is not cleaning up data and dropping the table correctly,
+        as the DDL statements are being queued, so it doesn't
+        create a new table and when started new tests, following
+        insertions will fail with `400 Duplicate name in schema: t.
+        Overriding the tests to create a new table for test and drop table manually
+        before it creates a new table to avoid the same failures.
+        """
+
+        # for literal, we test the literal render in an INSERT
+        # into a typed column.  we can then SELECT it back as its
+        # official type; ideally we'd be able to use CAST here
+        # but MySQL in particular can't CAST fully
+        t = Table("t_string", self.metadata, Column("x", type_))
+        t.drop(checkfirst=True)
+        t.create()
+
+        with db.connect() as conn:
+            for value in input_:
+                ins = (
+                    t.insert()
+                    .values(x=literal(value))
+                    .compile(
+                        dialect=db.dialect, compile_kwargs=dict(literal_binds=True),
+                    )
+                )
+                conn.execute(ins)
+
+            if self.supports_whereclause:
+                stmt = t.select().where(t.c.x == literal(value))
+            else:
+                stmt = t.select()
+
+            stmt = stmt.compile(
+                dialect=db.dialect, compile_kwargs=dict(literal_binds=True),
+            )
+            for row in conn.execute(stmt):
+                value = row[0]
+                if filter_ is not None:
+                    value = filter_(value)
+                assert value in output
+
+    def test_literal_backslashes(self):
+        """
+        SPANNER OVERRIDE:
+
+        Spanner supports `\\` backslash to represent valid escape sequence, but
+        for `'\'` Spanner throws an error `400 Syntax error: Illegal escape sequence`.
+        See: https://cloud.google.com/spanner/docs/lexical#string_and_bytes_literals
+        """
+        data = r"backslash one \\ backslash \\\\ two end"
+        data1 = r"backslash one \ backslash \\ two end"
+
+        self._literal_round_trip(String(40), [data], [data1])
+
+    def test_literal_quoting(self):
+        """
+        SPANNER OVERRIDE:
+
+        The original test string is : \"""some 'text' hey "hi there" that's text\"""
+
+        Spanner doesn't support string which contains `'s` in
+        strings and throws a syntax error, e.g.: `'''hey that's text'''`
+        Override the method and change the input data.
+        """
+        data = """some "text" hey "hi there" that is text"""
+        self._literal_round_trip(String(40), [data], [data])
+
+    @pytest.mark.skip("Spanner doesn't support non-ascii characters")
+    def test_literal_non_ascii(self):
+        pass
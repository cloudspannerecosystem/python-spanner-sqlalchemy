# -*- coding: utf-8 -*-
#
# Copyright 2021 Google LLC
#
# Licensed under the Apache License, Version 2.0 (the "License");
# you may not use this file except in compliance with the License.
# You may obtain a copy of the License at
#
#     https://www.apache.org/licenses/LICENSE-2.0
#
# Unless required by applicable law or agreed to in writing, software
# distributed under the License is distributed on an "AS IS" BASIS,
# WITHOUT WARRANTIES OR CONDITIONS OF ANY KIND, either express or implied.
# See the License for the specific language governing permissions and
# limitations under the License.

<<<<<<< HEAD
import pytest

from sqlalchemy.testing.suite import *  # noqa: F401, F403


class CTETest(_CTETest):
    @pytest.mark.skip()
    def test_insert_from_select_round_trip(self):
        """
        The test checks if an INSERT can be done from a cte, like:

        WITH some_cte AS (...)
        INSERT INTO some_other_table (...)
        SELECT * FROM some_cte

        Such queries are not supported by Spanner.
        """
        pass
=======
from sqlalchemy.testing import config
from sqlalchemy.testing import eq_
from sqlalchemy.testing import provide_metadata
from sqlalchemy.testing.schema import Column
from sqlalchemy.testing.schema import Table
from sqlalchemy import literal_column
from sqlalchemy import select
from sqlalchemy import String

from sqlalchemy.testing.suite.test_update_delete import *  # noqa: F401, F403
from sqlalchemy.testing.suite.test_dialect import *  # noqa: F401, F403

from sqlalchemy.testing.suite.test_dialect import (  # noqa: F401, F403
    EscapingTest as _EscapingTest,
)


class EscapingTest(_EscapingTest):
    @provide_metadata
    def test_percent_sign_round_trip(self):
        """Test that the DBAPI accommodates for escaped / nonescaped
        percent signs in a way that matches the compiler

        SPANNER OVERRIDE
        Cloud Spanner supports tables with empty primary key, but
        only single one row can be inserted into such a table -
        following insertions will fail with `Row [] already exists".
        Overriding the test to avoid the same failure.
        """
        m = self.metadata
        t = Table("t", m, Column("data", String(50)))
        t.create(config.db)
        with config.db.begin() as conn:
            conn.execute(t.insert(), dict(data="some % value"))

            eq_(
                conn.scalar(
                    select([t.c.data]).where(
                        t.c.data == literal_column("'some % value'")
                    )
                ),
                "some % value",
            )

            conn.execute(t.delete())
            conn.execute(t.insert(), dict(data="some %% other value"))
            eq_(
                conn.scalar(
                    select([t.c.data]).where(
                        t.c.data == literal_column("'some %% other value'")
                    )
                ),
                "some %% other value",
            )
>>>>>>> 7af72382
<|MERGE_RESOLUTION|>--- conflicted
+++ resolved
@@ -14,26 +14,6 @@
 # See the License for the specific language governing permissions and
 # limitations under the License.
 
-<<<<<<< HEAD
-import pytest
-
-from sqlalchemy.testing.suite import *  # noqa: F401, F403
-
-
-class CTETest(_CTETest):
-    @pytest.mark.skip()
-    def test_insert_from_select_round_trip(self):
-        """
-        The test checks if an INSERT can be done from a cte, like:
-
-        WITH some_cte AS (...)
-        INSERT INTO some_other_table (...)
-        SELECT * FROM some_cte
-
-        Such queries are not supported by Spanner.
-        """
-        pass
-=======
 from sqlalchemy.testing import config
 from sqlalchemy.testing import eq_
 from sqlalchemy.testing import provide_metadata
@@ -87,5 +67,4 @@
                     )
                 ),
                 "some %% other value",
-            )
->>>>>>> 7af72382
+            )
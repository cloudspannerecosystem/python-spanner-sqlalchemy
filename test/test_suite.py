# -*- coding: utf-8 -*-
#
# Copyright 2021 Google LLC
#
# Licensed under the Apache License, Version 2.0 (the "License");
# you may not use this file except in compliance with the License.
# You may obtain a copy of the License at
#
#     https://www.apache.org/licenses/LICENSE-2.0
#
# Unless required by applicable law or agreed to in writing, software
# distributed under the License is distributed on an "AS IS" BASIS,
# WITHOUT WARRANTIES OR CONDITIONS OF ANY KIND, either express or implied.
# See the License for the specific language governing permissions and
# limitations under the License.

import pytest

from sqlalchemy.testing import config, db
from sqlalchemy.testing import eq_
from sqlalchemy.testing import provide_metadata
from sqlalchemy.testing.schema import Column
from sqlalchemy.testing.schema import Table
from sqlalchemy import literal_column
<<<<<<< HEAD
from sqlalchemy import select, case, bindparam, literal
=======

from sqlalchemy import bindparam, case, literal, select, util
>>>>>>> 79695c24
from sqlalchemy import exists
from sqlalchemy import Boolean
from sqlalchemy import String
from sqlalchemy.types import Integer
from sqlalchemy.testing import requires

from google.api_core.datetime_helpers import DatetimeWithNanoseconds

from sqlalchemy.testing.suite.test_ddl import *  # noqa: F401, F403
from sqlalchemy.testing.suite.test_cte import *  # noqa: F401, F403
from sqlalchemy.testing.suite.test_dialect import *  # noqa: F401, F403
from sqlalchemy.testing.suite.test_update_delete import *  # noqa: F401, F403

from sqlalchemy.testing.suite.test_cte import CTETest as _CTETest
from sqlalchemy.testing.suite.test_ddl import TableDDLTest as _TableDDLTest
from sqlalchemy.testing.suite.test_ddl import (
    LongNameBlowoutTest as _LongNameBlowoutTest,
)

from sqlalchemy.testing.suite.test_dialect import EscapingTest as _EscapingTest
from sqlalchemy.testing.suite.test_select import ExistsTest as _ExistsTest
from sqlalchemy.testing.suite.test_types import BooleanTest as _BooleanTest
<<<<<<< HEAD
from sqlalchemy.testing.suite.test_types import StringTest as _StringTest
=======
from sqlalchemy.testing.suite.test_types import IntegerTest as _IntegerTest
>>>>>>> 79695c24

from sqlalchemy.testing.suite.test_types import (  # noqa: F401, F403
    DateTest as _DateTest,
    DateTimeHistoricTest,
    DateTimeCoercedToDateTimeTest as _DateTimeCoercedToDateTimeTest,
    DateTimeMicrosecondsTest as _DateTimeMicrosecondsTest,
    DateTimeTest as _DateTimeTest,
    TimeTest as _TimeTest,
    TimeMicrosecondsTest as _TimeMicrosecondsTest,
    TimestampMicrosecondsTest,
)

config.test_schema = ""


class EscapingTest(_EscapingTest):
    @provide_metadata
    def test_percent_sign_round_trip(self):
        """Test that the DBAPI accommodates for escaped / nonescaped
        percent signs in a way that matches the compiler

        SPANNER OVERRIDE
        Cloud Spanner supports tables with empty primary key, but
        only single one row can be inserted into such a table -
        following insertions will fail with `Row [] already exists".
        Overriding the test to avoid the same failure.
        """
        m = self.metadata
        t = Table("t", m, Column("data", String(50)))
        t.create(config.db)
        with config.db.begin() as conn:
            conn.execute(t.insert(), dict(data="some % value"))

            eq_(
                conn.scalar(
                    select([t.c.data]).where(
                        t.c.data == literal_column("'some % value'")
                    )
                ),
                "some % value",
            )

            conn.execute(t.delete())
            conn.execute(t.insert(), dict(data="some %% other value"))
            eq_(
                conn.scalar(
                    select([t.c.data]).where(
                        t.c.data == literal_column("'some %% other value'")
                    )
                ),
                "some %% other value",
            )


class CTETest(_CTETest):
    @pytest.mark.skip("INSERT from WITH subquery is not supported")
    def test_insert_from_select_round_trip(self):
        """
        The test checks if an INSERT can be done from a cte, like:

        WITH some_cte AS (...)
        INSERT INTO some_other_table (... SELECT * FROM some_cte)

        Such queries are not supported by Spanner.
        """
        pass

    @pytest.mark.skip("DELETE from WITH subquery is not supported")
    def test_delete_scalar_subq_round_trip(self):
        """
        The test checks if a DELETE can be done from a cte, like:

        WITH some_cte AS (...)
        DELETE FROM some_other_table (... SELECT * FROM some_cte)

        Such queries are not supported by Spanner.
        """
        pass

    @pytest.mark.skip("DELETE from WITH subquery is not supported")
    def test_delete_from_round_trip(self):
        """
        The test checks if a DELETE can be done from a cte, like:

        WITH some_cte AS (...)
        DELETE FROM some_other_table (... SELECT * FROM some_cte)

        Such queries are not supported by Spanner.
        """
        pass

    @pytest.mark.skip("UPDATE from WITH subquery is not supported")
    def test_update_from_round_trip(self):
        """
        The test checks if an UPDATE can be done from a cte, like:

        WITH some_cte AS (...)
        UPDATE some_other_table
        SET (... SELECT * FROM some_cte)

        Such queries are not supported by Spanner.
        """
        pass

    @pytest.mark.skip("WITH RECURSIVE subqueries are not supported")
    def test_select_recursive_round_trip(self):
        pass


class BooleanTest(_BooleanTest):
    def test_render_literal_bool(self):
        """
        SPANNER OVERRIDE:

        Cloud Spanner supports tables with an empty primary key, but
        only a single row can be inserted into such a table -
        following insertions will fail with `Row [] already exists".
        Overriding the test to avoid the same failure.
        """
        self._literal_round_trip(Boolean(), [True], [True])
        self._literal_round_trip(Boolean(), [False], [False])


class ExistsTest(_ExistsTest):
    def test_select_exists(self, connection):
        """
        SPANNER OVERRIDE:

        The original test is trying to execute a query like:

        SELECT ...
        WHERE EXISTS (SELECT ...)

        SELECT WHERE without FROM clause is not supported by Spanner.
        Rewriting the test to force it to generate a query like:

        SELECT EXISTS (SELECT ...)
        """
        stuff = self.tables.stuff
        eq_(
            connection.execute(
                select((exists().where(stuff.c.data == "some data"),))
            ).fetchall(),
            [(True,)],
        )

    def test_select_exists_false(self, connection):
        """
        SPANNER OVERRIDE:

        The original test is trying to execute a query like:

        SELECT ...
        WHERE EXISTS (SELECT ...)

        SELECT WHERE without FROM clause is not supported by Spanner.
        Rewriting the test to force it to generate a query like:

        SELECT EXISTS (SELECT ...)
        """
        stuff = self.tables.stuff
        eq_(
            connection.execute(
                select((exists().where(stuff.c.data == "no data"),))
            ).fetchall(),
            [(False,)],
        )


class TableDDLTest(_TableDDLTest):
    @pytest.mark.skip(
        "Spanner table name must start with an uppercase or lowercase letter"
    )
    def test_underscore_names(self):
        pass


@pytest.mark.skip("Max identifier length in Spanner is 128")
class LongNameBlowoutTest(_LongNameBlowoutTest):
    pass


class DateTest(_DateTest):
    def test_round_trip(self):
        """
        SPANNER OVERRIDE:

        Cloud Spanner supports tables with an empty primary key, but only one
        row can be inserted into such a table - following insertions will fail
        with `400 id must not be NULL in table date_table`.
        Overriding the tests to add a manual primary key value to avoid the same
        failures.
        """
        date_table = self.tables.date_table

        config.db.execute(date_table.insert(), {"id": 1, "date_data": self.data})

        row = config.db.execute(select([date_table.c.date_data])).first()

        compare = self.compare or self.data
        eq_(row, (compare,))
        assert isinstance(row[0], type(compare))

    def test_null(self):
        """
        SPANNER OVERRIDE:

        Cloud Spanner supports tables with an empty primary key, but only one
        row can be inserted into such a table - following insertions will fail
        with `400 id must not be NULL in table date_table`.
        Overriding the tests to add a manual primary key value to avoid the same
        failures.
        """
        date_table = self.tables.date_table

        config.db.execute(date_table.insert(), {"id": 1, "date_data": None})

        row = config.db.execute(select([date_table.c.date_data])).first()
        eq_(row, (None,))

    @requires.standalone_null_binds_whereclause
    def test_null_bound_comparison(self):
        """
        SPANNER OVERRIDE:

        Cloud Spanner supports tables with an empty primary key, but only one
        row can be inserted into such a table - following insertions will fail
        with `400 id must not be NULL in table date_table`.
        Overriding the tests to add a manual primary key value to avoid the same
        failures.
        """

        # this test is based on an Oracle issue observed in #4886.
        # passing NULL for an expression that needs to be interpreted as
        # a certain type, does the DBAPI have the info it needs to do this.
        date_table = self.tables.date_table
        with config.db.connect() as conn:
            result = conn.execute(
                date_table.insert(), {"id": 1, "date_data": self.data}
            )
            id_ = result.inserted_primary_key[0]
            stmt = select([date_table.c.id]).where(
                case(
                    [
                        (
                            bindparam("foo", type_=self.datatype)
                            != None,  # noqa: E711,
                            bindparam("foo", type_=self.datatype),
                        )
                    ],
                    else_=date_table.c.date_data,
                )
                == date_table.c.date_data
            )

            row = conn.execute(stmt, {"foo": None}).first()
            eq_(row[0], id_)


class DateTimeMicrosecondsTest(_DateTimeMicrosecondsTest):
    @classmethod
    def define_tables(cls, metadata):
        """
        SPANNER OVERRIDE:

        Spanner is not able cleanup data and drop the table correctly,
        table already exists after related tests finished, so it doesn't
        create a new table and insertions for tests for other data types
        will fail with `400 Invalid value for column date_data in
        table date_table: Expected DATE`.
        Overriding the tests to create a new table for tests to avoid the same
        failures.
        """
        Table(
            "datetime_table",
            metadata,
            Column("id", Integer, primary_key=True, test_needs_autoincrement=True),
            Column("date_data", cls.datatype),
        )

    def test_null(self):
        """
        SPANNER OVERRIDE:

        Cloud Spanner supports tables with an empty primary key, but only one
        row can be inserted into such a table - following insertions will fail
        with `400 id must not be NULL in table datetime_table`.
        Overriding the tests to add a manual primary key value to avoid the same
        failures.
        """
        date_table = self.tables.datetime_table

        config.db.execute(date_table.insert(), {"id": 1, "date_data": None})

        row = config.db.execute(select([date_table.c.date_data])).first()
        eq_(row, (None,))

    def test_round_trip(self):
        """
        SPANNER OVERRIDE:

        Cloud Spanner supports tables with an empty primary key, but only one
        row can be inserted into such a table - following insertions will fail
        with `400 id must not be NULL in table datetime_table`.
        Overriding the tests to add a manual primary key value to avoid the same
        failures.

        Spanner converts timestamp into `%Y-%m-%dT%H:%M:%S.%fZ` format, so to avoid
        assert failures convert datetime input to the desire timestamp format.
        """
        date_table = self.tables.datetime_table
        config.db.execute(date_table.insert(), {"id": 1, "date_data": self.data})

        row = config.db.execute(select([date_table.c.date_data])).first()
        compare = self.compare or self.data
        compare = compare.strftime("%Y-%m-%dT%H:%M:%S.%fZ")
        eq_(row[0].rfc3339(), compare)
        assert isinstance(row[0], DatetimeWithNanoseconds)

    @requires.standalone_null_binds_whereclause
    def test_null_bound_comparison(self):
        """
        SPANNER OVERRIDE:

        Cloud Spanner supports tables with an empty primary key, but only one
        row can be inserted into such a table - following insertions will fail
        with `400 id must not be NULL in table datetime_table`.
        Overriding the tests to add a manual primary key value to avoid the same
        failures.
        """
        # this test is based on an Oracle issue observed in #4886.
        # passing NULL for an expression that needs to be interpreted as
        # a certain type, does the DBAPI have the info it needs to do this.
        date_table = self.tables.datetime_table
        with config.db.connect() as conn:
            result = conn.execute(
                date_table.insert(), {"id": 1, "date_data": self.data}
            )
            id_ = result.inserted_primary_key[0]
            stmt = select([date_table.c.id]).where(
                case(
                    [
                        (
                            bindparam("foo", type_=self.datatype)
                            != None,  # noqa: E711,
                            bindparam("foo", type_=self.datatype),
                        )
                    ],
                    else_=date_table.c.date_data,
                )
                == date_table.c.date_data
            )

            row = conn.execute(stmt, {"foo": None}).first()
            eq_(row[0], id_)


class DateTimeTest(_DateTimeTest, DateTimeMicrosecondsTest):
    """
    SPANNER OVERRIDE:

    DateTimeTest tests have the same failures same as DateTimeMicrosecondsTest tests,
    so to avoid those failures and maintain DRY concept just inherit the class to run
    tests successfully.
    """

    pass


@pytest.mark.skip("Spanner doesn't support Time data type.")
class TimeTests(_TimeMicrosecondsTest, _TimeTest):
    pass


@pytest.mark.skip("Spanner doesn't coerce dates from datetime.")
class DateTimeCoercedToDateTimeTest(_DateTimeCoercedToDateTimeTest):
    pass


<<<<<<< HEAD
class StringTest(_StringTest):
    @provide_metadata
    def _literal_round_trip(self, type_, input_, output, filter_=None):
        """
        TODO: Remove this override method once DDL issue resolved in spanner_dbapi.

=======
class IntegerTest(_IntegerTest):
    @provide_metadata
    def _round_trip(self, datatype, data):
        """
        SPANNER OVERRIDE:

        This is the helper method for integer class tests which creates a table and
        performs an insert operation.
        Cloud Spanner supports tables with an empty primary key, but only one
        row can be inserted into such a table - following insertions will fail with
        `400 id must not be NULL in table date_table`.
        Overriding the tests and adding a manual primary key value to avoid the same
        failures and deleting the table at the end.
        """
        metadata = self.metadata
        int_table = Table(
            "integer_table",
            metadata,
            Column("id", Integer, primary_key=True, test_needs_autoincrement=True),
            Column("integer_data", datatype),
        )

        metadata.create_all(config.db)

        config.db.execute(int_table.insert(), {"id": 1, "integer_data": data})

        row = config.db.execute(select([int_table.c.integer_data])).first()

        eq_(row, (data,))

        if util.py3k:
            assert isinstance(row[0], int)
        else:
            assert isinstance(row[0], (long, int))  # noqa

        config.db.execute(int_table.delete())

    @provide_metadata
    def _literal_round_trip(self, type_, input_, output, filter_=None):
        """
>>>>>>> 79695c24
        SPANNER OVERRIDE:

        Spanner DBAPI does not execute DDL statements unless followed by a
        non DDL statement, which is preventing correct table clean up.
        The table already exists after related tests finish, so it doesn't
        create a new table and when running tests for other data types
        insertions will fail with `400 Duplicate name in schema: t`.
        Overriding the tests to create and drop a new table to prevent
        database existence errors.
        """

        # for literal, we test the literal render in an INSERT
        # into a typed column.  we can then SELECT it back as its
        # official type; ideally we'd be able to use CAST here
        # but MySQL in particular can't CAST fully
<<<<<<< HEAD
        t = Table("t_string", self.metadata, Column("x", type_))
=======
        t = Table("int_t", self.metadata, Column("x", type_))
>>>>>>> 79695c24
        t.create()

        with db.connect() as conn:
            for value in input_:
                ins = (
                    t.insert()
                    .values(x=literal(value))
                    .compile(
                        dialect=db.dialect, compile_kwargs=dict(literal_binds=True),
                    )
                )
                conn.execute(ins)
                conn.execute("SELECT 1")

            if self.supports_whereclause:
                stmt = t.select().where(t.c.x == literal(value))
            else:
                stmt = t.select()

            stmt = stmt.compile(
                dialect=db.dialect, compile_kwargs=dict(literal_binds=True),
            )
            for row in conn.execute(stmt):
                value = row[0]
                if filter_ is not None:
                    value = filter_(value)
<<<<<<< HEAD
                assert value in output

    def test_literal_backslashes(self):
        """
        SPANNER OVERRIDE:

        Spanner supports `\\` backslash to represent valid escape sequence, but
        for `'\'` Spanner throws an error `400 Syntax error: Illegal escape sequence`.
        See: https://cloud.google.com/spanner/docs/lexical#string_and_bytes_literals
        """
        data = r"backslash one \\ backslash \\\\ two end"
        data1 = r"backslash one \ backslash \\ two end"

        self._literal_round_trip(String(40), [data], [data1])

    def test_literal_quoting(self):
        """
        SPANNER OVERRIDE:

        The original test string is : \"""some 'text' hey "hi there" that's text\"""

        Spanner doesn't support string which contains `'s` in
        strings and throws a syntax error, e.g.: `'''hey that's text'''`
        Override the method and change the input data.
        """
        data = """some "text" hey "hi there" that is text"""
        self._literal_round_trip(String(40), [data], [data])

    @pytest.mark.skip("Spanner doesn't support non-ascii characters")
    def test_literal_non_ascii(self):
        pass
=======
                assert value in output
>>>>>>> 79695c24
<|MERGE_RESOLUTION|>--- conflicted
+++ resolved
@@ -22,12 +22,8 @@
 from sqlalchemy.testing.schema import Column
 from sqlalchemy.testing.schema import Table
 from sqlalchemy import literal_column
-<<<<<<< HEAD
-from sqlalchemy import select, case, bindparam, literal
-=======
 
 from sqlalchemy import bindparam, case, literal, select, util
->>>>>>> 79695c24
 from sqlalchemy import exists
 from sqlalchemy import Boolean
 from sqlalchemy import String
@@ -50,11 +46,8 @@
 from sqlalchemy.testing.suite.test_dialect import EscapingTest as _EscapingTest
 from sqlalchemy.testing.suite.test_select import ExistsTest as _ExistsTest
 from sqlalchemy.testing.suite.test_types import BooleanTest as _BooleanTest
-<<<<<<< HEAD
 from sqlalchemy.testing.suite.test_types import StringTest as _StringTest
-=======
 from sqlalchemy.testing.suite.test_types import IntegerTest as _IntegerTest
->>>>>>> 79695c24
 
 from sqlalchemy.testing.suite.test_types import (  # noqa: F401, F403
     DateTest as _DateTest,
@@ -434,14 +427,6 @@
     pass
 
 
-<<<<<<< HEAD
-class StringTest(_StringTest):
-    @provide_metadata
-    def _literal_round_trip(self, type_, input_, output, filter_=None):
-        """
-        TODO: Remove this override method once DDL issue resolved in spanner_dbapi.
-
-=======
 class IntegerTest(_IntegerTest):
     @provide_metadata
     def _round_trip(self, datatype, data):
@@ -482,7 +467,6 @@
     @provide_metadata
     def _literal_round_trip(self, type_, input_, output, filter_=None):
         """
->>>>>>> 79695c24
         SPANNER OVERRIDE:
 
         Spanner DBAPI does not execute DDL statements unless followed by a
@@ -498,11 +482,7 @@
         # into a typed column.  we can then SELECT it back as its
         # official type; ideally we'd be able to use CAST here
         # but MySQL in particular can't CAST fully
-<<<<<<< HEAD
-        t = Table("t_string", self.metadata, Column("x", type_))
-=======
         t = Table("int_t", self.metadata, Column("x", type_))
->>>>>>> 79695c24
         t.create()
 
         with db.connect() as conn:
@@ -529,7 +509,58 @@
                 value = row[0]
                 if filter_ is not None:
                     value = filter_(value)
-<<<<<<< HEAD
+                assert value in output
+
+
+class StringTest(_StringTest):
+    @provide_metadata
+    def _literal_round_trip(self, type_, input_, output, filter_=None):
+        """
+        TODO: Remove this override method once DDL issue resolved in spanner_dbapi.
+
+        SPANNER OVERRIDE:
+
+        Spanner DBAPI does not execute DDL statements unless followed by a
+        non DDL statement, which is preventing correct table clean up.
+        The table already exists after related tests finish, so it doesn't
+        create a new table and when running tests for other data types
+        insertions will fail with `400 Duplicate name in schema: t`.
+        Overriding the tests to create and drop a new table to prevent
+        database existence errors.
+        """
+
+        # for literal, we test the literal render in an INSERT
+        # into a typed column.  we can then SELECT it back as its
+        # official type; ideally we'd be able to use CAST here
+        # but MySQL in particular can't CAST fully
+
+        t = Table("t_string", self.metadata, Column("x", type_))
+        t.create()
+
+        with db.connect() as conn:
+            for value in input_:
+                ins = (
+                    t.insert()
+                    .values(x=literal(value))
+                    .compile(
+                        dialect=db.dialect, compile_kwargs=dict(literal_binds=True),
+                    )
+                )
+                conn.execute(ins)
+                conn.execute("SELECT 1")
+
+            if self.supports_whereclause:
+                stmt = t.select().where(t.c.x == literal(value))
+            else:
+                stmt = t.select()
+
+            stmt = stmt.compile(
+                dialect=db.dialect, compile_kwargs=dict(literal_binds=True),
+            )
+            for row in conn.execute(stmt):
+                value = row[0]
+                if filter_ is not None:
+                    value = filter_(value)
                 assert value in output
 
     def test_literal_backslashes(self):
@@ -560,7 +591,4 @@
 
     @pytest.mark.skip("Spanner doesn't support non-ascii characters")
     def test_literal_non_ascii(self):
-        pass
-=======
-                assert value in output
->>>>>>> 79695c24
+        pass
--- conflicted
+++ resolved
@@ -41,12 +41,8 @@
 from sqlalchemy import exists
 from sqlalchemy import Boolean
 from sqlalchemy import String
-<<<<<<< HEAD
 from sqlalchemy.types import Integer, Text
-=======
-from sqlalchemy.types import Integer
 from sqlalchemy.types import Numeric
->>>>>>> a1b4103f
 from sqlalchemy.testing import requires
 
 from google.api_core.datetime_helpers import DatetimeWithNanoseconds
@@ -563,7 +559,6 @@
                 assert value in output
 
 
-<<<<<<< HEAD
 class TextTest(_TextTest):
     @pytest.mark.skip("Spanner throws an error")
     def test_text_empty_strings(self, connection):
@@ -631,7 +626,8 @@
         config.db.execute(text_table.insert(), {"id": 1, "text_data": "some text"})
         row = config.db.execute(select([text_table.c.text_data])).first()
         eq_(row, ("some text",))
-=======
+
+
 class ComponentReflectionTest(_ComponentReflectionTest):
     @classmethod
     def define_temp_tables(cls, metadata):
@@ -863,5 +859,4 @@
 class InsertBehaviorTest(_InsertBehaviorTest):
     @pytest.mark.skip("Spanner doesn't support empty inserts")
     def test_empty_insert(self):
-        pass
->>>>>>> a1b4103f
+        pass
# -*- coding: utf-8 -*-
#
# Copyright 2021 Google LLC
#
# Licensed under the Apache License, Version 2.0 (the "License");
# you may not use this file except in compliance with the License.
# You may obtain a copy of the License at
#
#     https://www.apache.org/licenses/LICENSE-2.0
#
# Unless required by applicable law or agreed to in writing, software
# distributed under the License is distributed on an "AS IS" BASIS,
# WITHOUT WARRANTIES OR CONDITIONS OF ANY KIND, either express or implied.
# See the License for the specific language governing permissions and
# limitations under the License.

import pytest

from sqlalchemy.testing import config, db
from sqlalchemy.testing import eq_
from sqlalchemy.testing import provide_metadata
from sqlalchemy.testing.schema import Column
from sqlalchemy.testing.schema import Table
from sqlalchemy import literal_column
from sqlalchemy import literal, select, util
from sqlalchemy import exists
from sqlalchemy import Boolean
from sqlalchemy import String
from sqlalchemy.types import Integer

from sqlalchemy.testing.suite.test_cte import *  # noqa: F401, F403
from sqlalchemy.testing.suite.test_dialect import *  # noqa: F401, F403
from sqlalchemy.testing.suite.test_update_delete import *  # noqa: F401, F403

from sqlalchemy.testing.suite.test_cte import CTETest as _CTETest
from sqlalchemy.testing.suite.test_ddl import TableDDLTest as _TableDDLTest
from sqlalchemy.testing.suite.test_dialect import EscapingTest as _EscapingTest
from sqlalchemy.testing.suite.test_select import ExistsTest as _ExistsTest
from sqlalchemy.testing.suite.test_types import BooleanTest as _BooleanTest

from sqlalchemy.testing.suite.test_types import IntegerTest as _IntegerTest


class EscapingTest(_EscapingTest):
    @provide_metadata
    def test_percent_sign_round_trip(self):
        """Test that the DBAPI accommodates for escaped / nonescaped
        percent signs in a way that matches the compiler

        SPANNER OVERRIDE
        Cloud Spanner supports tables with empty primary key, but
        only single one row can be inserted into such a table -
        following insertions will fail with `Row [] already exists".
        Overriding the test to avoid the same failure.
        """
        m = self.metadata
        t = Table("t", m, Column("data", String(50)))
        t.create(config.db)
        with config.db.begin() as conn:
            conn.execute(t.insert(), dict(data="some % value"))

            eq_(
                conn.scalar(
                    select([t.c.data]).where(
                        t.c.data == literal_column("'some % value'")
                    )
                ),
                "some % value",
            )

            conn.execute(t.delete())
            conn.execute(t.insert(), dict(data="some %% other value"))
            eq_(
                conn.scalar(
                    select([t.c.data]).where(
                        t.c.data == literal_column("'some %% other value'")
                    )
                ),
                "some %% other value",
            )


class CTETest(_CTETest):
    @pytest.mark.skip("INSERT from WITH subquery is not supported")
    def test_insert_from_select_round_trip(self):
        """
        The test checks if an INSERT can be done from a cte, like:

        WITH some_cte AS (...)
        INSERT INTO some_other_table (... SELECT * FROM some_cte)

        Such queries are not supported by Spanner.
        """
        pass

    @pytest.mark.skip("DELETE from WITH subquery is not supported")
    def test_delete_scalar_subq_round_trip(self):
        """
        The test checks if a DELETE can be done from a cte, like:

        WITH some_cte AS (...)
        DELETE FROM some_other_table (... SELECT * FROM some_cte)

        Such queries are not supported by Spanner.
        """
        pass

    @pytest.mark.skip("DELETE from WITH subquery is not supported")
    def test_delete_from_round_trip(self):
        """
        The test checks if a DELETE can be done from a cte, like:

        WITH some_cte AS (...)
        DELETE FROM some_other_table (... SELECT * FROM some_cte)

        Such queries are not supported by Spanner.
        """
        pass

    @pytest.mark.skip("UPDATE from WITH subquery is not supported")
    def test_update_from_round_trip(self):
        """
        The test checks if an UPDATE can be done from a cte, like:

        WITH some_cte AS (...)
        UPDATE some_other_table
        SET (... SELECT * FROM some_cte)

        Such queries are not supported by Spanner.
        """
        pass

    @pytest.mark.skip("WITH RECURSIVE subqueries are not supported")
    def test_select_recursive_round_trip(self):
        pass


class BooleanTest(_BooleanTest):
    def test_render_literal_bool(self):
        """
        SPANNER OVERRIDE:

        Cloud Spanner supports tables with an empty primary key, but
        only a single row can be inserted into such a table -
        following insertions will fail with `Row [] already exists".
        Overriding the test to avoid the same failure.
        """
        self._literal_round_trip(Boolean(), [True], [True])
        self._literal_round_trip(Boolean(), [False], [False])


class ExistsTest(_ExistsTest):
    def test_select_exists(self, connection):
        """
        SPANNER OVERRIDE:

        The original test is trying to execute a query like:

        SELECT ...
        WHERE EXISTS (SELECT ...)

        SELECT WHERE without FROM clause is not supported by Spanner.
        Rewriting the test to force it to generate a query like:

        SELECT EXISTS (SELECT ...)
        """
        stuff = self.tables.stuff
        eq_(
            connection.execute(
                select((exists().where(stuff.c.data == "some data"),))
            ).fetchall(),
            [(True,)],
        )

    def test_select_exists_false(self, connection):
        """
        SPANNER OVERRIDE:

        The original test is trying to execute a query like:

        SELECT ...
        WHERE EXISTS (SELECT ...)

        SELECT WHERE without FROM clause is not supported by Spanner.
        Rewriting the test to force it to generate a query like:

        SELECT EXISTS (SELECT ...)
        """
        stuff = self.tables.stuff
        eq_(
            connection.execute(
                select((exists().where(stuff.c.data == "no data"),))
            ).fetchall(),
            [(False,)],
        )


<<<<<<< HEAD
class IntegerTest(_IntegerTest):
    @provide_metadata
    def _round_trip(self, datatype, data):
        """
        SPANNER OVERRIDE:

        This is the helper method for integer class tests which creates table and
        perform insert operation.
        Cloud Spanner supports tables with empty primary key, but
        only single one row can be inserted into such a table -
        following insertions will fail with `400 id must not be NULL in table date_table`.
        Overriding the tests and add a manual primary key value to avoid the same failures
        and delete the from the table at the end.

        Cloud Spanner doesn't support BIGINT data type, so column data type converted
        in to the Integer.
        """
        metadata = self.metadata
        int_table = Table(
            "integer_table",
            metadata,
            Column("id", Integer, primary_key=True, test_needs_autoincrement=True),
            Column("integer_data", Integer),
        )

        metadata.create_all(config.db)

        config.db.execute(int_table.insert(), {"id": 1, "integer_data": data})

        row = config.db.execute(select([int_table.c.integer_data])).first()

        eq_(row, (data,))

        if util.py3k:
            assert isinstance(row[0], int)
        else:
            assert isinstance(row[0], (long, int))  # noqa

        config.db.execute(int_table.delete())

    @provide_metadata
    def _literal_round_trip(self, type_, input_, output, filter_=None):
        """
        SPANNER OVERRIDE:

        Sql alchemy is not able cleanup data and drop the table correctly,
        table was already exists after related tests finished, so it doesn't
        create a new table and when started tests for other data type  following
        insertions will fail with `400 Duplicate name in schema: t.
        Overriding the tests to create a new table for test and drop table manually
        before it creates a new table to avoid the same failures.
        """

        # for literal, we test the literal render in an INSERT
        # into a typed column.  we can then SELECT it back as its
        # official type; ideally we'd be able to use CAST here
        # but MySQL in particular can't CAST fully
        t = Table("int_t", self.metadata, Column("x", type_))
        t.drop(checkfirst=True)
        t.create()

        with db.connect() as conn:
            for value in input_:
                ins = (
                    t.insert()
                    .values(x=literal(value))
                    .compile(
                        dialect=db.dialect, compile_kwargs=dict(literal_binds=True),
                    )
                )
                conn.execute(ins)

            if self.supports_whereclause:
                stmt = t.select().where(t.c.x == literal(value))
            else:
                stmt = t.select()

            stmt = stmt.compile(
                dialect=db.dialect, compile_kwargs=dict(literal_binds=True),
            )
            for row in conn.execute(stmt):
                value = row[0]
                if filter_ is not None:
                    value = filter_(value)
                assert value in output
=======
class TableDDLTest(_TableDDLTest):
    @pytest.mark.skip(
        "Spanner table name must start with an uppercase or lowercase letter"
    )
    def test_underscore_names(self):
        pass
>>>>>>> fcbc4636
<|MERGE_RESOLUTION|>--- conflicted
+++ resolved
@@ -195,7 +195,14 @@
         )
 
 
-<<<<<<< HEAD
+class TableDDLTest(_TableDDLTest):
+    @pytest.mark.skip(
+        "Spanner table name must start with an uppercase or lowercase letter"
+    )
+    def test_underscore_names(self):
+        pass
+
+
 class IntegerTest(_IntegerTest):
     @provide_metadata
     def _round_trip(self, datatype, data):
@@ -280,12 +287,4 @@
                 value = row[0]
                 if filter_ is not None:
                     value = filter_(value)
-                assert value in output
-=======
-class TableDDLTest(_TableDDLTest):
-    @pytest.mark.skip(
-        "Spanner table name must start with an uppercase or lowercase letter"
-    )
-    def test_underscore_names(self):
-        pass
->>>>>>> fcbc4636
+                assert value in output
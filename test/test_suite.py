# -*- coding: utf-8 -*-
#
# Copyright 2021 Google LLC
#
# Licensed under the Apache License, Version 2.0 (the "License");
# you may not use this file except in compliance with the License.
# You may obtain a copy of the License at
#
#     https://www.apache.org/licenses/LICENSE-2.0
#
# Unless required by applicable law or agreed to in writing, software
# distributed under the License is distributed on an "AS IS" BASIS,
# WITHOUT WARRANTIES OR CONDITIONS OF ANY KIND, either express or implied.
# See the License for the specific language governing permissions and
# limitations under the License.

import pytest

from sqlalchemy.testing import config, db, engines
from sqlalchemy.testing import eq_
from sqlalchemy.testing import provide_metadata
from sqlalchemy.testing.schema import Column
from sqlalchemy.testing.schema import Table
from sqlalchemy import literal_column
from sqlalchemy import bindparam, case, literal, select, util
from sqlalchemy import exists
from sqlalchemy import Boolean
from sqlalchemy import String
from sqlalchemy.types import Integer
from sqlalchemy.testing import requires

from google.api_core.datetime_helpers import DatetimeWithNanoseconds

from sqlalchemy.testing.suite.test_ddl import *  # noqa: F401, F403
from sqlalchemy.testing.suite.test_cte import *  # noqa: F401, F403
from sqlalchemy.testing.suite.test_dialect import *  # noqa: F401, F403
from sqlalchemy.testing.suite.test_update_delete import *  # noqa: F401, F403

from sqlalchemy.testing.suite.test_cte import CTETest as _CTETest
from sqlalchemy.testing.suite.test_ddl import TableDDLTest as _TableDDLTest
from sqlalchemy.testing.suite.test_ddl import (
    LongNameBlowoutTest as _LongNameBlowoutTest,
)

from sqlalchemy.testing.suite.test_dialect import EscapingTest as _EscapingTest
from sqlalchemy.testing.suite.test_select import ExistsTest as _ExistsTest
from sqlalchemy.testing.suite.test_types import BooleanTest as _BooleanTest
from sqlalchemy.testing.suite.test_types import StringTest as _StringTest
from sqlalchemy.testing.suite.test_types import IntegerTest as _IntegerTest
from sqlalchemy.testing.suite.test_types import StringTest as _StringTest


from sqlalchemy.testing.suite.test_types import (  # noqa: F401, F403
    DateTest as _DateTest,
    DateTimeHistoricTest,
    DateTimeCoercedToDateTimeTest as _DateTimeCoercedToDateTimeTest,
    DateTimeMicrosecondsTest as _DateTimeMicrosecondsTest,
    DateTimeTest as _DateTimeTest,
    TimeTest as _TimeTest,
    TimeMicrosecondsTest as _TimeMicrosecondsTest,
    TimestampMicrosecondsTest,
)

config.test_schema = ""


class EscapingTest(_EscapingTest):
    @provide_metadata
    def test_percent_sign_round_trip(self):
        """Test that the DBAPI accommodates for escaped / nonescaped
        percent signs in a way that matches the compiler

        SPANNER OVERRIDE
        Cloud Spanner supports tables with empty primary key, but
        only single one row can be inserted into such a table -
        following insertions will fail with `Row [] already exists".
        Overriding the test to avoid the same failure.
        """
        m = self.metadata
        t = Table("t", m, Column("data", String(50)))
        t.create(config.db)
        with config.db.begin() as conn:
            conn.execute(t.insert(), dict(data="some % value"))

            eq_(
                conn.scalar(
                    select([t.c.data]).where(
                        t.c.data == literal_column("'some % value'")
                    )
                ),
                "some % value",
            )

            conn.execute(t.delete())
            conn.execute(t.insert(), dict(data="some %% other value"))
            eq_(
                conn.scalar(
                    select([t.c.data]).where(
                        t.c.data == literal_column("'some %% other value'")
                    )
                ),
                "some %% other value",
            )


class CTETest(_CTETest):
    @pytest.mark.skip("INSERT from WITH subquery is not supported")
    def test_insert_from_select_round_trip(self):
        """
        The test checks if an INSERT can be done from a cte, like:

        WITH some_cte AS (...)
        INSERT INTO some_other_table (... SELECT * FROM some_cte)

        Such queries are not supported by Spanner.
        """
        pass

    @pytest.mark.skip("DELETE from WITH subquery is not supported")
    def test_delete_scalar_subq_round_trip(self):
        """
        The test checks if a DELETE can be done from a cte, like:

        WITH some_cte AS (...)
        DELETE FROM some_other_table (... SELECT * FROM some_cte)

        Such queries are not supported by Spanner.
        """
        pass

    @pytest.mark.skip("DELETE from WITH subquery is not supported")
    def test_delete_from_round_trip(self):
        """
        The test checks if a DELETE can be done from a cte, like:

        WITH some_cte AS (...)
        DELETE FROM some_other_table (... SELECT * FROM some_cte)

        Such queries are not supported by Spanner.
        """
        pass

    @pytest.mark.skip("UPDATE from WITH subquery is not supported")
    def test_update_from_round_trip(self):
        """
        The test checks if an UPDATE can be done from a cte, like:

        WITH some_cte AS (...)
        UPDATE some_other_table
        SET (... SELECT * FROM some_cte)

        Such queries are not supported by Spanner.
        """
        pass

    @pytest.mark.skip("WITH RECURSIVE subqueries are not supported")
    def test_select_recursive_round_trip(self):
        pass


class BooleanTest(_BooleanTest):
    def test_render_literal_bool(self):
        """
        SPANNER OVERRIDE:

        Cloud Spanner supports tables with an empty primary key, but
        only a single row can be inserted into such a table -
        following insertions will fail with `Row [] already exists".
        Overriding the test to avoid the same failure.
        """
        self._literal_round_trip(Boolean(), [True], [True])
        self._literal_round_trip(Boolean(), [False], [False])


class ExistsTest(_ExistsTest):
    def test_select_exists(self, connection):
        """
        SPANNER OVERRIDE:

        The original test is trying to execute a query like:

        SELECT ...
        WHERE EXISTS (SELECT ...)

        SELECT WHERE without FROM clause is not supported by Spanner.
        Rewriting the test to force it to generate a query like:

        SELECT EXISTS (SELECT ...)
        """
        stuff = self.tables.stuff
        eq_(
            connection.execute(
                select((exists().where(stuff.c.data == "some data"),))
            ).fetchall(),
            [(True,)],
        )

    def test_select_exists_false(self, connection):
        """
        SPANNER OVERRIDE:

        The original test is trying to execute a query like:

        SELECT ...
        WHERE EXISTS (SELECT ...)

        SELECT WHERE without FROM clause is not supported by Spanner.
        Rewriting the test to force it to generate a query like:

        SELECT EXISTS (SELECT ...)
        """
        stuff = self.tables.stuff
        eq_(
            connection.execute(
                select((exists().where(stuff.c.data == "no data"),))
            ).fetchall(),
            [(False,)],
        )


class TableDDLTest(_TableDDLTest):
    @pytest.mark.skip(
        "Spanner table name must start with an uppercase or lowercase letter"
    )
    def test_underscore_names(self):
        pass


@pytest.mark.skip("Max identifier length in Spanner is 128")
class LongNameBlowoutTest(_LongNameBlowoutTest):
    pass


class DateTest(_DateTest):
    def test_round_trip(self):
        """
        SPANNER OVERRIDE:

        Cloud Spanner supports tables with an empty primary key, but only one
        row can be inserted into such a table - following insertions will fail
        with `400 id must not be NULL in table date_table`.
        Overriding the tests to add a manual primary key value to avoid the same
        failures.
        """
        date_table = self.tables.date_table

        config.db.execute(date_table.insert(), {"id": 1, "date_data": self.data})

        row = config.db.execute(select([date_table.c.date_data])).first()

        compare = self.compare or self.data
        eq_(row, (compare,))
        assert isinstance(row[0], type(compare))

    def test_null(self):
        """
        SPANNER OVERRIDE:

        Cloud Spanner supports tables with an empty primary key, but only one
        row can be inserted into such a table - following insertions will fail
        with `400 id must not be NULL in table date_table`.
        Overriding the tests to add a manual primary key value to avoid the same
        failures.
        """
        date_table = self.tables.date_table

        config.db.execute(date_table.insert(), {"id": 1, "date_data": None})

        row = config.db.execute(select([date_table.c.date_data])).first()
        eq_(row, (None,))

    @requires.standalone_null_binds_whereclause
    def test_null_bound_comparison(self):
        """
        SPANNER OVERRIDE:

        Cloud Spanner supports tables with an empty primary key, but only one
        row can be inserted into such a table - following insertions will fail
        with `400 id must not be NULL in table date_table`.
        Overriding the tests to add a manual primary key value to avoid the same
        failures.
        """

        # this test is based on an Oracle issue observed in #4886.
        # passing NULL for an expression that needs to be interpreted as
        # a certain type, does the DBAPI have the info it needs to do this.
        date_table = self.tables.date_table
        with config.db.connect() as conn:
            result = conn.execute(
                date_table.insert(), {"id": 1, "date_data": self.data}
            )
            id_ = result.inserted_primary_key[0]
            stmt = select([date_table.c.id]).where(
                case(
                    [
                        (
                            bindparam("foo", type_=self.datatype)
                            != None,  # noqa: E711,
                            bindparam("foo", type_=self.datatype),
                        )
                    ],
                    else_=date_table.c.date_data,
                )
                == date_table.c.date_data
            )

            row = conn.execute(stmt, {"foo": None}).first()
            eq_(row[0], id_)


class DateTimeMicrosecondsTest(_DateTimeMicrosecondsTest):
    @classmethod
    def define_tables(cls, metadata):
        """
        SPANNER OVERRIDE:

        Spanner is not able cleanup data and drop the table correctly,
        table already exists after related tests finished, so it doesn't
        create a new table and insertions for tests for other data types
        will fail with `400 Invalid value for column date_data in
        table date_table: Expected DATE`.
        Overriding the tests to create a new table for tests to avoid the same
        failures.
        """
        Table(
            "datetime_table",
            metadata,
            Column("id", Integer, primary_key=True, test_needs_autoincrement=True),
            Column("date_data", cls.datatype),
        )

    def test_null(self):
        """
        SPANNER OVERRIDE:

        Cloud Spanner supports tables with an empty primary key, but only one
        row can be inserted into such a table - following insertions will fail
        with `400 id must not be NULL in table datetime_table`.
        Overriding the tests to add a manual primary key value to avoid the same
        failures.
        """
        date_table = self.tables.datetime_table

        config.db.execute(date_table.insert(), {"id": 1, "date_data": None})

        row = config.db.execute(select([date_table.c.date_data])).first()
        eq_(row, (None,))

    def test_round_trip(self):
        """
        SPANNER OVERRIDE:

        Cloud Spanner supports tables with an empty primary key, but only one
        row can be inserted into such a table - following insertions will fail
        with `400 id must not be NULL in table datetime_table`.
        Overriding the tests to add a manual primary key value to avoid the same
        failures.

        Spanner converts timestamp into `%Y-%m-%dT%H:%M:%S.%fZ` format, so to avoid
        assert failures convert datetime input to the desire timestamp format.
        """
        date_table = self.tables.datetime_table
        config.db.execute(date_table.insert(), {"id": 1, "date_data": self.data})

        row = config.db.execute(select([date_table.c.date_data])).first()
        compare = self.compare or self.data
        compare = compare.strftime("%Y-%m-%dT%H:%M:%S.%fZ")
        eq_(row[0].rfc3339(), compare)
        assert isinstance(row[0], DatetimeWithNanoseconds)

    @requires.standalone_null_binds_whereclause
    def test_null_bound_comparison(self):
        """
        SPANNER OVERRIDE:

        Cloud Spanner supports tables with an empty primary key, but only one
        row can be inserted into such a table - following insertions will fail
        with `400 id must not be NULL in table datetime_table`.
        Overriding the tests to add a manual primary key value to avoid the same
        failures.
        """
        # this test is based on an Oracle issue observed in #4886.
        # passing NULL for an expression that needs to be interpreted as
        # a certain type, does the DBAPI have the info it needs to do this.
        date_table = self.tables.datetime_table
        with config.db.connect() as conn:
            result = conn.execute(
                date_table.insert(), {"id": 1, "date_data": self.data}
            )
            id_ = result.inserted_primary_key[0]
            stmt = select([date_table.c.id]).where(
                case(
                    [
                        (
                            bindparam("foo", type_=self.datatype)
                            != None,  # noqa: E711,
                            bindparam("foo", type_=self.datatype),
                        )
                    ],
                    else_=date_table.c.date_data,
                )
                == date_table.c.date_data
            )

            row = conn.execute(stmt, {"foo": None}).first()
            eq_(row[0], id_)


class DateTimeTest(_DateTimeTest, DateTimeMicrosecondsTest):
    """
    SPANNER OVERRIDE:

    DateTimeTest tests have the same failures same as DateTimeMicrosecondsTest tests,
    so to avoid those failures and maintain DRY concept just inherit the class to run
    tests successfully.
    """

    pass


@pytest.mark.skip("Spanner doesn't support Time data type.")
class TimeTests(_TimeMicrosecondsTest, _TimeTest):
    pass


@pytest.mark.skip("Spanner doesn't coerce dates from datetime.")
class DateTimeCoercedToDateTimeTest(_DateTimeCoercedToDateTimeTest):
    pass


class IntegerTest(_IntegerTest):
    @provide_metadata
    def _round_trip(self, datatype, data):
        """
        SPANNER OVERRIDE:

        This is the helper method for integer class tests which creates a table and
        performs an insert operation.
        Cloud Spanner supports tables with an empty primary key, but only one
        row can be inserted into such a table - following insertions will fail with
        `400 id must not be NULL in table date_table`.
        Overriding the tests and adding a manual primary key value to avoid the same
        failures and deleting the table at the end.
        """
        metadata = self.metadata
        int_table = Table(
            "integer_table",
            metadata,
            Column("id", Integer, primary_key=True, test_needs_autoincrement=True),
            Column("integer_data", datatype),
        )

        metadata.create_all(config.db)

        config.db.execute(int_table.insert(), {"id": 1, "integer_data": data})

        row = config.db.execute(select([int_table.c.integer_data])).first()

        eq_(row, (data,))

        if util.py3k:
            assert isinstance(row[0], int)
        else:
            assert isinstance(row[0], (long, int))  # noqa

        config.db.execute(int_table.delete())

    @provide_metadata
    def _literal_round_trip(self, type_, input_, output, filter_=None):
        """

        SPANNER OVERRIDE:

        Spanner DBAPI does not execute DDL statements unless followed by a
        non DDL statement, which is preventing correct table clean up.
        The table already exists after related tests finish, so it doesn't
        create a new table and when running tests for other data types
        insertions will fail with `400 Duplicate name in schema: t`.
        Overriding the tests to create and drop a new table to prevent
        database existence errors.
        """

        # for literal, we test the literal render in an INSERT
        # into a typed column.  we can then SELECT it back as its
        # official type; ideally we'd be able to use CAST here
        # but MySQL in particular can't CAST fully
        t = Table("int_t", self.metadata, Column("x", type_))
        t.create()

        with db.connect() as conn:
            for value in input_:
                ins = (
                    t.insert()
                    .values(x=literal(value))
                    .compile(
                        dialect=db.dialect, compile_kwargs=dict(literal_binds=True),
                    )
                )
                conn.execute(ins)

            if self.supports_whereclause:
                stmt = t.select().where(t.c.x == literal(value))
            else:
                stmt = t.select()

            stmt = stmt.compile(
                dialect=db.dialect, compile_kwargs=dict(literal_binds=True),
            )
            for row in conn.execute(stmt):
                value = row[0]
                if filter_ is not None:
                    value = filter_(value)
                assert value in output
<<<<<<< HEAD
            conn.execute(t.delete())
=======
>>>>>>> 89ab8d5b


class StringTest(_StringTest):
    @provide_metadata
    def _literal_round_trip(self, type_, input_, output, filter_=None):
        """
<<<<<<< HEAD
=======
        TODO: Remove this override method once DDL issue resolved in spanner_dbapi.

>>>>>>> 89ab8d5b
        SPANNER OVERRIDE:

        Spanner DBAPI does not execute DDL statements unless followed by a
        non DDL statement, which is preventing correct table clean up.
        The table already exists after related tests finish, so it doesn't
        create a new table and when running tests for other data types
        insertions will fail with `400 Duplicate name in schema: t`.
        Overriding the tests to create and drop a new table to prevent
        database existence errors.
        """

        # for literal, we test the literal render in an INSERT
        # into a typed column.  we can then SELECT it back as its
        # official type; ideally we'd be able to use CAST here
        # but MySQL in particular can't CAST fully
<<<<<<< HEAD
=======

>>>>>>> 89ab8d5b
        t = Table("t_string", self.metadata, Column("x", type_))
        t.create()

        with db.connect() as conn:
            for value in input_:
                ins = (
                    t.insert()
                    .values(x=literal(value))
                    .compile(
                        dialect=db.dialect, compile_kwargs=dict(literal_binds=True),
                    )
                )
                conn.execute(ins)
<<<<<<< HEAD
=======
                conn.execute("SELECT 1")
>>>>>>> 89ab8d5b

            if self.supports_whereclause:
                stmt = t.select().where(t.c.x == literal(value))
            else:
                stmt = t.select()

            stmt = stmt.compile(
                dialect=db.dialect, compile_kwargs=dict(literal_binds=True),
            )
            for row in conn.execute(stmt):
                value = row[0]
                if filter_ is not None:
                    value = filter_(value)
                assert value in output
<<<<<<< HEAD
            conn.execute(t.delete())
=======
>>>>>>> 89ab8d5b

    def test_literal_backslashes(self):
        """
        SPANNER OVERRIDE:

        Spanner supports `\\` backslash to represent valid escape sequence, but
        for `'\'` Spanner throws an error `400 Syntax error: Illegal escape sequence`.
        See: https://cloud.google.com/spanner/docs/lexical#string_and_bytes_literals
        """
        data = r"backslash one \\ backslash \\\\ two end"
        data1 = r"backslash one \ backslash \\ two end"

        self._literal_round_trip(String(40), [data], [data1])

    def test_literal_quoting(self):
        """
        SPANNER OVERRIDE:

        The original test string is : \"""some 'text' hey "hi there" that's text\"""

        Spanner doesn't support string which contains `'s` in
        strings and throws a syntax error, e.g.: `'''hey that's text'''`
        Override the method and change the input data.
        """
        data = """some "text" hey "hi there" that is text"""
        self._literal_round_trip(String(40), [data], [data])

    @pytest.mark.skip("Spanner doesn't support non-ascii characters")
    def test_literal_non_ascii(self):
        pass<|MERGE_RESOLUTION|>--- conflicted
+++ resolved
@@ -16,7 +16,7 @@
 
 import pytest
 
-from sqlalchemy.testing import config, db, engines
+from sqlalchemy.testing import config, db
 from sqlalchemy.testing import eq_
 from sqlalchemy.testing import provide_metadata
 from sqlalchemy.testing.schema import Column
@@ -45,10 +45,8 @@
 from sqlalchemy.testing.suite.test_dialect import EscapingTest as _EscapingTest
 from sqlalchemy.testing.suite.test_select import ExistsTest as _ExistsTest
 from sqlalchemy.testing.suite.test_types import BooleanTest as _BooleanTest
-from sqlalchemy.testing.suite.test_types import StringTest as _StringTest
 from sqlalchemy.testing.suite.test_types import IntegerTest as _IntegerTest
 from sqlalchemy.testing.suite.test_types import StringTest as _StringTest
-
 
 from sqlalchemy.testing.suite.test_types import (  # noqa: F401, F403
     DateTest as _DateTest,
@@ -468,7 +466,6 @@
     @provide_metadata
     def _literal_round_trip(self, type_, input_, output, filter_=None):
         """
-
         SPANNER OVERRIDE:
 
         Spanner DBAPI does not execute DDL statements unless followed by a
@@ -511,21 +508,13 @@
                 if filter_ is not None:
                     value = filter_(value)
                 assert value in output
-<<<<<<< HEAD
             conn.execute(t.delete())
-=======
->>>>>>> 89ab8d5b
 
 
 class StringTest(_StringTest):
     @provide_metadata
     def _literal_round_trip(self, type_, input_, output, filter_=None):
         """
-<<<<<<< HEAD
-=======
-        TODO: Remove this override method once DDL issue resolved in spanner_dbapi.
-
->>>>>>> 89ab8d5b
         SPANNER OVERRIDE:
 
         Spanner DBAPI does not execute DDL statements unless followed by a
@@ -541,10 +530,6 @@
         # into a typed column.  we can then SELECT it back as its
         # official type; ideally we'd be able to use CAST here
         # but MySQL in particular can't CAST fully
-<<<<<<< HEAD
-=======
-
->>>>>>> 89ab8d5b
         t = Table("t_string", self.metadata, Column("x", type_))
         t.create()
 
@@ -558,10 +543,6 @@
                     )
                 )
                 conn.execute(ins)
-<<<<<<< HEAD
-=======
-                conn.execute("SELECT 1")
->>>>>>> 89ab8d5b
 
             if self.supports_whereclause:
                 stmt = t.select().where(t.c.x == literal(value))
@@ -576,10 +557,7 @@
                 if filter_ is not None:
                     value = filter_(value)
                 assert value in output
-<<<<<<< HEAD
             conn.execute(t.delete())
-=======
->>>>>>> 89ab8d5b
 
     def test_literal_backslashes(self):
         """

--- conflicted
+++ resolved
@@ -11,17 +11,17 @@
 # WITHOUT WARRANTIES OR CONDITIONS OF ANY KIND, either express or implied.
 # See the License for the specific language governing permissions and
 # limitations under the License.
-<<<<<<< HEAD
-=======
 
->>>>>>> ac4087fe
 from sqlalchemy.testing import exclusions
 from sqlalchemy.testing.requirements import SuiteRequirements
 
 
 class Requirements(SuiteRequirements):
     @property
-<<<<<<< HEAD
+    def implicitly_named_constraints(self):
+        return exclusions.open()
+
+    @property
     def autocommit(self):
         return exclusions.open()
 
@@ -51,8 +51,4 @@
         Returns:
             dict: isolation levels description.
         """
-        return {"default": "SERIALIZABLE", "supported": ["SERIALIZABLE", "AUTOCOMMIT"]}
-=======
-    def implicitly_named_constraints(self):
-        return exclusions.open()
->>>>>>> ac4087fe
+        return {"default": "SERIALIZABLE", "supported": ["SERIALIZABLE", "AUTOCOMMIT"]}
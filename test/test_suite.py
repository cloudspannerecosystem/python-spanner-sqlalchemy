--- conflicted
+++ resolved
@@ -31,10 +31,7 @@
 from google.api_core.datetime_helpers import DatetimeWithNanoseconds
 
 from sqlalchemy.testing.suite.test_cte import *  # noqa: F401, F403
-<<<<<<< HEAD
-=======
 from sqlalchemy.testing.suite.test_dialect import *  # noqa: F401, F403
->>>>>>> fcbc4636
 from sqlalchemy.testing.suite.test_update_delete import *  # noqa: F401, F403
 
 from sqlalchemy.testing.suite.test_cte import CTETest as _CTETest
@@ -210,7 +207,14 @@
         )
 
 
-<<<<<<< HEAD
+class TableDDLTest(_TableDDLTest):
+    @pytest.mark.skip(
+        "Spanner table name must start with an uppercase or lowercase letter"
+    )
+    def test_underscore_names(self):
+        pass
+
+
 class DateTest(_DateTest):
     def test_round_trip(self):
         """
@@ -396,12 +400,4 @@
 
 @pytest.mark.skip("Spanner doesn't coerce dates from datetime.")
 class DateTimeCoercedToDateTimeTest(_DateTimeCoercedToDateTimeTest):
-    pass
-=======
-class TableDDLTest(_TableDDLTest):
-    @pytest.mark.skip(
-        "Spanner table name must start with an uppercase or lowercase letter"
-    )
-    def test_underscore_names(self):
-        pass
->>>>>>> fcbc4636
+    pass
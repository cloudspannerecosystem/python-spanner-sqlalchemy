--- conflicted
+++ resolved
@@ -215,23 +215,6 @@
 
         ind_desc = []
         with connection.connection.database.snapshot() as snap:
-<<<<<<< HEAD
-            inds = snap.execute_sql(sql)
-
-        ind_descs = []
-        for ind in inds:
-            ind_descs.append(
-                {
-                    "name": row[0],
-                    "column_names": row[1],
-                    "unique": row[2],
-                    "column_sorting": {
-                        col: order for col, order in zip(row[1], row[3])
-                    },
-                }
-            )
-        return ind_descs
-=======
             rows = snap.execute_sql(sql)
 
             for row in rows:
@@ -244,7 +227,6 @@
                     }
                 )
         return ind_desc
->>>>>>> dc00912e
 
     def get_pk_constraint(self, connection, table_name, schema=None, **kw):
         """Get the table primary key constraint.

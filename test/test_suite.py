--- conflicted
+++ resolved
@@ -552,93 +552,6 @@
                 assert value in output
 
 
-<<<<<<< HEAD
-class TextTest(_TextTest):
-    @pytest.mark.skip("Spanner throws an error")
-    def test_text_empty_strings(self, connection):
-        """
-        SPANNER OVERRIDE:
-
-        Spanner DBAPI throws an error when cleanup tried to
-        rollback the connection after the test executed successfully.
-        The error is `ValueError: Transaction is already rolled back`.
-        """
-        pass
-
-    @pytest.mark.skip("Spanner throws an error")
-    def test_text_null_strings(self, connection):
-        """
-        SPANNER OVERRIDE:
-
-        Spanner DBAPI throws an error when cleanup tried to
-        rollback the connection after the test executed successfully.
-        The error is `ValueError: Transaction is already rolled back`.
-        """
-        pass
-
-    @pytest.mark.skip("Spanner doesn't support non-ascii characters")
-    def test_literal_non_ascii(self):
-        pass
-
-    def test_literal_quoting(self):
-        """
-        SPANNER OVERRIDE:
-
-        The original test string is : \"""some 'text' hey "hi there" that's text\"""
-
-        Spanner doesn't support string which contains `'s` in strings and throws a
-        syntax error, e.g.: `'''hey that's text'''`
-        Override the method and change the input data.
-        """
-        data = """some "text" hey "hi there" that is text"""
-        self._literal_round_trip(Text, [data], [data])
-
-    def test_literal_backslashes(self):
-        """
-        SPANNER OVERRIDE:
-        Spanner supports `\\` backslash to represent valid escape sequence, but
-        for `'\'` Spanner throws an error `400 Syntax error: Illegal escape sequence`.
-        See: https://cloud.google.com/spanner/docs/lexical#string_and_bytes_literals
-        """
-        input_data = r"backslash one \\ backslash \\\\ two end"
-        output_data = r"backslash one \ backslash \\ two end"
-
-        self._literal_round_trip(Text, [input_data], [output_data])
-
-    def test_text_roundtrip(self):
-        """
-        SPANNER OVERRIDE:
-
-        Cloud Spanner doesn't support the tables with an empty primary key
-        when column has defined NOT NULL - following insertions will fail with
-        `400 id must not be NULL in table date_table`.
-        Overriding the tests and adding a manual primary key value to avoid the same
-        failures and deleting the table at the end.
-        """
-        text_table = self.tables.text_table
-
-        config.db.execute(text_table.insert(), {"id": 1, "text_data": "some text"})
-        row = config.db.execute(select([text_table.c.text_data])).first()
-        eq_(row, ("some text",))
-
-
-@pytest.mark.skip("Spanner doesn't support CREATE SEQUENCE.")
-class SequenceCompilerTest(_SequenceCompilerTest):
-    pass
-
-
-@pytest.mark.skip("Spanner doesn't support CREATE SEQUENCE.")
-class HasSequenceTest(_HasSequenceTest):
-    pass
-
-
-@pytest.mark.skip("Spanner doesn't support CREATE SEQUENCE.")
-class SequenceTest(_SequenceTest):
-    pass
-
-
-=======
->>>>>>> a27fb431
 class ComponentReflectionTest(_ComponentReflectionTest):
     @classmethod
     def define_temp_tables(cls, metadata):
@@ -924,4 +837,73 @@
 
 @pytest.mark.skip("Spanner doesn't support quotes in table names.")
 class QuotedNameArgumentTest(_QuotedNameArgumentTest):
-    pass+    pass
+
+
+class TextTest(_TextTest):
+    @pytest.mark.skip("Spanner throws an error")
+    def test_text_empty_strings(self, connection):
+        """
+        SPANNER OVERRIDE:
+
+        Spanner DBAPI throws an error when cleanup tried to
+        rollback the connection after the test executed successfully.
+        The error is `ValueError: Transaction is already rolled back`.
+        """
+        pass
+
+    @pytest.mark.skip("Spanner throws an error")
+    def test_text_null_strings(self, connection):
+        """
+        SPANNER OVERRIDE:
+
+        Spanner DBAPI throws an error when cleanup tried to
+        rollback the connection after the test executed successfully.
+        The error is `ValueError: Transaction is already rolled back`.
+        """
+        pass
+
+    @pytest.mark.skip("Spanner doesn't support non-ascii characters")
+    def test_literal_non_ascii(self):
+        pass
+
+    def test_literal_quoting(self):
+        """
+        SPANNER OVERRIDE:
+
+        The original test string is : \"""some 'text' hey "hi there" that's text\"""
+
+        Spanner doesn't support string which contains `'s` in strings and throws a
+        syntax error, e.g.: `'''hey that's text'''`
+        Override the method and change the input data.
+        """
+        data = """some "text" hey "hi there" that is text"""
+        self._literal_round_trip(Text, [data], [data])
+
+    def test_literal_backslashes(self):
+        """
+        SPANNER OVERRIDE:
+        Spanner supports `\\` backslash to represent valid escape sequence, but
+        for `'\'` Spanner throws an error `400 Syntax error: Illegal escape sequence`.
+        See: https://cloud.google.com/spanner/docs/lexical#string_and_bytes_literals
+        """
+        input_data = r"backslash one \\ backslash \\\\ two end"
+        output_data = r"backslash one \ backslash \\ two end"
+
+        self._literal_round_trip(Text, [input_data], [output_data])
+
+    def test_text_roundtrip(self):
+        """
+        SPANNER OVERRIDE:
+
+        Cloud Spanner doesn't support the tables with an empty primary key
+        when column has defined NOT NULL - following insertions will fail with
+        `400 id must not be NULL in table date_table`.
+        Overriding the tests and adding a manual primary key value to avoid the same
+        failures and deleting the table at the end.
+        """
+        text_table = self.tables.text_table
+
+        config.db.execute(text_table.insert(), {"id": 1, "text_data": "some text"})
+        row = config.db.execute(select([text_table.c.text_data])).first()
+        eq_(row, ("some text",))
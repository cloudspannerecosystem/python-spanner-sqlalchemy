# Copyright 2021 Google LLC
#
# Licensed under the Apache License, Version 2.0 (the "License");
# you may not use this file except in compliance with the License.
# You may obtain a copy of the License at
#
#     http://www.apache.org/licenses/LICENSE-2.0
#
# Unless required by applicable law or agreed to in writing, software
# distributed under the License is distributed on an "AS IS" BASIS,
# WITHOUT WARRANTIES OR CONDITIONS OF ANY KIND, either express or implied.
# See the License for the specific language governing permissions and
# limitations under the License.

import re

from sqlalchemy import types
from sqlalchemy.engine.base import Engine
from sqlalchemy.engine.default import DefaultDialect
<<<<<<< HEAD
from sqlalchemy.sql.compiler import selectable, GenericTypeCompiler, SQLCompiler
=======
from sqlalchemy.sql.compiler import DDLCompiler, GenericTypeCompiler
>>>>>>> a8d38556
from google.cloud import spanner_dbapi

# Spanner-to-SQLAlchemy types map
_type_map = {
    "BOOL": types.Boolean,
    "BYTES(MAX)": types.BINARY,
    "DATE": types.DATE,
    "DATETIME": types.DATETIME,
    "FLOAT64": types.Float,
    "INT64": types.BIGINT,
    "NUMERIC": types.DECIMAL,
    "STRING": types.String,
    "TIME": types.TIME,
    "TIMESTAMP": types.TIMESTAMP,
}

_compound_keywords = {
    selectable.CompoundSelect.UNION: "UNION DISTINCT",
    selectable.CompoundSelect.UNION_ALL: "UNION ALL",
    selectable.CompoundSelect.EXCEPT: "EXCEPT DISTINCT",
    selectable.CompoundSelect.EXCEPT_ALL: "EXCEPT ALL",
    selectable.CompoundSelect.INTERSECT: "INTERSECT DISTINCT",
    selectable.CompoundSelect.INTERSECT_ALL: "INTERSECT ALL",
}


class SpannerSQLCompiler(SQLCompiler):
    """Spanner SQL statements compiler."""

    compound_keywords = _compound_keywords


class SpannerDDLCompiler(DDLCompiler):
    """Spanner DDL statements compiler."""

    def visit_primary_key_constraint(self, constraint):
        """Build primary key definition.

        Primary key in Spanner is defined outside of a table columns definition, see:
        https://cloud.google.com/spanner/docs/getting-started/python#create_a_database

        The method returns None to omit primary key in a table columns definition.
        """
        return None

    def post_create_table(self, table):
        """Build statements to be executed after CREATE TABLE.

        Args:
            table (sqlalchemy.schema.Table): Table to create.

        Returns:
            str: primary key difinition to add to the table CREATE request.
        """
        cols = [col.name for col in table.primary_key.columns]

        return " PRIMARY KEY ({})".format(", ".join(cols))



class SpannerTypeCompiler(GenericTypeCompiler):
    """Spanner types compiler.

    Maps SQLAlchemy types to Spanner data types.
    """

    def visit_INTEGER(self, type_, **kw):
        return "INT64"

    def visit_FLOAT(self, type_, **kw):
        return "FLOAT64"

    def visit_TEXT(self, type_, **kw):
        return "STRING({})".format(type_.length)

    def visit_ARRAY(self, type_, **kw):
        return "ARRAY<{}>".format(self.process(type_.item_type, **kw))

    def visit_BINARY(self, type_, **kw):
        return "BYTES"

    def visit_DECIMAL(self, type_, **kw):
        return "NUMERIC"

    def visit_VARCHAR(self, type_, **kw):
        return "STRING({})".format(type_.length)

    def visit_CHAR(self, type_, **kw):
        return "STRING({})".format(type_.length)

    def visit_BOOLEAN(self, type_, **kw):
        return "BOOL"

    def visit_DATETIME(self, type_, **kw):
        return "TIMESTAMP"


class SpannerDialect(DefaultDialect):
    """Cloud Spanner dialect.

    Represents an API layer to control Cloud Spanner database with SQLAlchemy API.
    """

    name = "spanner"
    driver = "spanner"
    positional = False
    paramstyle = "format"
    encoding = "utf-8"

    execute_sequence_format = list

    supports_alter = True
    supports_sane_rowcount = True
    supports_sane_multi_rowcount = False
    supports_default_values = False
    supports_sequences = True
    supports_native_enum = True
    supports_native_boolean = True

<<<<<<< HEAD
    statement_compiler = SpannerSQLCompiler
=======
    ddl_compiler = SpannerDDLCompiler
>>>>>>> a8d38556
    type_compiler = SpannerTypeCompiler

    @classmethod
    def dbapi(cls):
        """A pointer to the Cloud Spanner DB API package.

        Used to initiate connections to the Cloud Spanner databases.
        """
        return spanner_dbapi

    def _check_unicode_returns(self, connection, additional_tests=None):
        """Ensure requests are returning Unicode responses."""
        return True

    def create_connect_args(self, url):
        """Parse connection args from the given URL.

        The method prepares args suitable to send to the DB API `connect()` function.

        The given URL follows the style:
        `spanner:///projects/{project-id}/instances/{instance-id}/databases/{database-id}`
        """
        match = re.match(
            (
                r"^projects/(?P<project>.+?)/instances/"
                "(?P<instance>.+?)/databases/(?P<database>.+?)$"
            ),
            url.database,
        )
        return (
            [match.group("instance"), match.group("database"), match.group("project")],
            {},
        )

    def get_columns(self, connection, table_name, schema=None, **kw):
        """Get the table columns description.

        The method is used by SQLAlchemy introspection systems.

        Args:
            connection (Union[
                sqlalchemy.engine.base.Connection,
                sqlalchemy.engine.Engine
            ]):
                SQLAlchemy connection or engine object.
            table_name (str): Name of the table to introspect.
            schema (str): Optional. Schema name

        Returns:
            list: The table every column dict-like description.
        """
        if isinstance(connection, Engine):
            connection = connection.connect()

        sql = """
SELECT column_name, spanner_type, is_nullable
FROM information_schema.columns
WHERE
    table_catalog = ''
    AND table_schema = ''
    AND table_name = '{}'
ORDER BY
    table_catalog,
    table_schema,
    table_name,
    ordinal_position
""".format(
            table_name
        )

        cols_desc = []
        with connection.connection.database.snapshot() as snap:
            columns = snap.execute_sql(sql)

            for col in columns:
                type_ = "STRING" if col[1].startswith("STRING") else col[1]

                cols_desc.append(
                    {
                        "name": col[0],
                        "type": _type_map[type_],
                        "nullable": col[2] == "YES",
                        "default": None,
                    }
                )
        return cols_desc

    def get_indexes(self, connection, table_name, schema=None, **kw):
        """Get the table indexes.

        The method is used by SQLAlchemy introspection systems.

        Args:
            connection (Union[
                sqlalchemy.engine.base.Connection,
                sqlalchemy.engine.Engine
            ]):
                SQLAlchemy connection or engine object.
            table_name (str): Name of the table to introspect.
            schema (str): Optional. Schema name

        Returns:
            list: List with indexes description.
        """
        if isinstance(connection, Engine):
            connection = connection.connect()

        sql = """
SELECT
    i.index_name,
    ARRAY_AGG(ic.column_name),
    i.is_unique,
    ARRAY_AGG(ic.column_ordering)
FROM information_schema.indexes as i
JOIN information_schema.index_columns AS ic
    ON ic.index_name = i.index_name AND ic.table_name = i.table_name
WHERE i.table_name="{table_name}"
GROUP BY i.index_name, i.is_unique
""".format(
            table_name=table_name
        )

        ind_desc = []
        with connection.connection.database.snapshot() as snap:
            rows = snap.execute_sql(sql)

            for row in rows:
                ind_desc.append(
                    {
                        "name": row[0],
                        "column_names": row[1],
                        "unique": row[2],
                        "column_sorting": {
                            col: order for col, order in zip(row[1], row[3])
                        },
                    }
                )
        return ind_desc

    def get_pk_constraint(self, connection, table_name, schema=None, **kw):
        """Get the table primary key constraint.

        The method is used by SQLAlchemy introspection systems.

        Args:
            connection (Union[
                sqlalchemy.engine.base.Connection,
                sqlalchemy.engine.Engine
            ]):
                SQLAlchemy connection or engine object.
            table_name (str): Name of the table to introspect.
            schema (str): Optional. Schema name

        Returns:
            dict: Dict with the primary key constraint description.
        """
        if isinstance(connection, Engine):
            connection = connection.connect()

        sql = """
SELECT ccu.COLUMN_NAME
FROM INFORMATION_SCHEMA.TABLE_CONSTRAINTS AS tc
JOIN INFORMATION_SCHEMA.CONSTRAINT_COLUMN_USAGE AS ccu
    ON ccu.CONSTRAINT_NAME = tc.CONSTRAINT_NAME
WHERE tc.TABLE_NAME="{table_name}" AND tc.CONSTRAINT_TYPE = "PRIMARY KEY"
""".format(
            table_name=table_name
        )

        cols = []
        with connection.connection.database.snapshot() as snap:
            rows = snap.execute_sql(sql)

            for row in rows:
                cols.append(row[0])

        return {"constrained_columns": cols}

    def get_foreign_keys(self, connection, table_name, schema=None, **kw):
        """Get the table foreign key constraints.

        The method is used by SQLAlchemy introspection systems.

        Args:
            connection (Union[
                sqlalchemy.engine.base.Connection,
                sqlalchemy.engine.Engine
            ]):
                SQLAlchemy connection or engine object.
            table_name (str): Name of the table to introspect.
            schema (str): Optional. Schema name

        Returns:
            list: Dicts, each of which describes a foreign key constraint.
        """
        if isinstance(connection, Engine):
            connection = connection.connect()

        sql = """
SELECT ccu.COLUMN_NAME, ccu.TABLE_SCHEMA, ccu.TABLE_NAME, ccu.CONSTRAINT_NAME
FROM INFORMATION_SCHEMA.TABLE_CONSTRAINTS AS tc
JOIN INFORMATION_SCHEMA.CONSTRAINT_COLUMN_USAGE AS ccu
    ON ccu.CONSTRAINT_NAME = tc.CONSTRAINT_NAME
WHERE tc.TABLE_NAME="{table_name}" AND tc.CONSTRAINT_TYPE = "FOREIGN KEY"
""".format(
            table_name=table_name
        )

        keys = []
        with connection.connection.database.snapshot() as snap:
            rows = snap.execute_sql(sql)

            for row in rows:
                keys.append(
                    {
                        "constrained_columns": [row[0]],
                        "referred_schema": row[1],
                        "referred_table": row[2],
                        "referred_columns": [row[0]],
                        "name": row[3],
                    }
                )
        return keys

    def get_table_names(self, connection, schema=None, **kw):
        """Get all the tables from the given schema.

        The method is used by SQLAlchemy introspection systems.

        Args:
            connection (Union[
                sqlalchemy.engine.base.Connection,
                sqlalchemy.engine.Engine
            ]):
                SQLAlchemy connection or engine object.
            schema (str): Optional. Schema name.

        Returns:
            list: Names of the tables within the given schema.
        """
        if isinstance(connection, Engine):
            connection = connection.connect()

        sql = """
SELECT table_name
FROM information_schema.tables
WHERE table_schema = '{}'
""".format(
            schema
        )

        table_names = []
        with connection.connection.database.snapshot() as snap:
            rows = snap.execute_sql(sql)

            for row in rows:
                table_names.append(row[0])

        return table_names

    def get_unique_constraints(self, connection, table_name, schema=None, **kw):
        """Get the table unique constraints.

        The method is used by SQLAlchemy introspection systems.

        Args:
            connection (Union[
                sqlalchemy.engine.base.Connection,
                sqlalchemy.engine.Engine
            ]):
                SQLAlchemy connection or engine object.
            table_name (str): Name of the table to introspect.
            schema (str): Optional. Schema name

        Returns:
            dict: Dict with the unique constraints' descriptions.
        """
        if isinstance(connection, Engine):
            connection = connection.connect()

        sql = """
SELECT ccu.CONSTRAINT_NAME, ccu.COLUMN_NAME
FROM INFORMATION_SCHEMA.TABLE_CONSTRAINTS AS tc
JOIN INFORMATION_SCHEMA.CONSTRAINT_COLUMN_USAGE AS ccu
    ON ccu.CONSTRAINT_NAME = tc.CONSTRAINT_NAME
WHERE tc.TABLE_NAME="{table_name}" AND tc.CONSTRAINT_TYPE = "UNIQUE"
""".format(
            table_name=table_name
        )

        cols = []
        with connection.connection.database.snapshot() as snap:
            rows = snap.execute_sql(sql)

            for row in rows:
                cols.append({"name": row[0], "column_names": [row[1]]})

        return cols

    def has_table(self, connection, table_name, schema=None):
        """Check if the given table exists.

        The method is used by SQLAlchemy introspection systems.

        Args:
            connection (Union[
                sqlalchemy.engine.base.Connection,
                sqlalchemy.engine.Engine
            ]):
                SQLAlchemy connection or engine object.
            table_name (str): Name of the table to introspect.
            schema (str): Optional. Schema name.

        Returns:
            bool: True, if the given table exists, False otherwise.
        """
        if isinstance(connection, Engine):
            connection = connection.connect()

        with connection.connection.database.snapshot() as snap:
            rows = snap.execute_sql(
                """
SELECT true
FROM INFORMATION_SCHEMA.TABLES
WHERE TABLE_NAME="{table_name}"
LIMIT 1
""".format(
                    table_name=table_name
                )
            )

            for _ in rows:
                return True

        return False<|MERGE_RESOLUTION|>--- conflicted
+++ resolved
@@ -17,11 +17,12 @@
 from sqlalchemy import types
 from sqlalchemy.engine.base import Engine
 from sqlalchemy.engine.default import DefaultDialect
-<<<<<<< HEAD
-from sqlalchemy.sql.compiler import selectable, GenericTypeCompiler, SQLCompiler
-=======
-from sqlalchemy.sql.compiler import DDLCompiler, GenericTypeCompiler
->>>>>>> a8d38556
+from sqlalchemy.sql.compiler import (
+    selectable,
+    DDLCompiler,
+    GenericTypeCompiler,
+    SQLCompiler,
+)
 from google.cloud import spanner_dbapi
 
 # Spanner-to-SQLAlchemy types map
@@ -81,7 +82,6 @@
         return " PRIMARY KEY ({})".format(", ".join(cols))
 
 
-
 class SpannerTypeCompiler(GenericTypeCompiler):
     """Spanner types compiler.
 
@@ -141,11 +141,8 @@
     supports_native_enum = True
     supports_native_boolean = True
 
-<<<<<<< HEAD
+    ddl_compiler = SpannerDDLCompiler
     statement_compiler = SpannerSQLCompiler
-=======
-    ddl_compiler = SpannerDDLCompiler
->>>>>>> a8d38556
     type_compiler = SpannerTypeCompiler
 
     @classmethod

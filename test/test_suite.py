# -*- coding: utf-8 -*-
#
# Copyright 2021 Google LLC
#
# Licensed under the Apache License, Version 2.0 (the "License");
# you may not use this file except in compliance with the License.
# You may obtain a copy of the License at
#
#     https://www.apache.org/licenses/LICENSE-2.0
#
# Unless required by applicable law or agreed to in writing, software
# distributed under the License is distributed on an "AS IS" BASIS,
# WITHOUT WARRANTIES OR CONDITIONS OF ANY KIND, either express or implied.
# See the License for the specific language governing permissions and
# limitations under the License.

import operator
import pytest
<<<<<<< HEAD

from sqlalchemy.testing import config
=======
import pytz

import sqlalchemy
from sqlalchemy import inspect
from sqlalchemy import testing
from sqlalchemy import ForeignKey
from sqlalchemy import MetaData
from sqlalchemy.schema import DDL
from sqlalchemy.testing import config
from sqlalchemy.testing import db
>>>>>>> a1b4103f
from sqlalchemy.testing import eq_
from sqlalchemy.testing import provide_metadata
from sqlalchemy.testing.provision import temp_table_keyword_args
from sqlalchemy.testing.schema import Column
from sqlalchemy.testing.schema import Table
from sqlalchemy import bindparam
from sqlalchemy import case
from sqlalchemy import literal
from sqlalchemy import literal_column
<<<<<<< HEAD

from sqlalchemy import bindparam, case, select, util
=======
from sqlalchemy import select
from sqlalchemy import util
from sqlalchemy import event
>>>>>>> a1b4103f
from sqlalchemy import exists
from sqlalchemy import Boolean
from sqlalchemy import String
from sqlalchemy.types import Integer
from sqlalchemy.types import Numeric
from sqlalchemy.testing import requires

from google.api_core.datetime_helpers import DatetimeWithNanoseconds

from google.cloud import spanner_dbapi

from sqlalchemy.testing.suite.test_cte import *  # noqa: F401, F403
from sqlalchemy.testing.suite.test_ddl import *  # noqa: F401, F403
from sqlalchemy.testing.suite.test_dialect import *  # noqa: F401, F403
from sqlalchemy.testing.suite.test_results import *  # noqa: F401, F403
from sqlalchemy.testing.suite.test_update_delete import *  # noqa: F401, F403

from sqlalchemy.testing.suite.test_cte import CTETest as _CTETest
from sqlalchemy.testing.suite.test_ddl import TableDDLTest as _TableDDLTest
from sqlalchemy.testing.suite.test_ddl import (
    LongNameBlowoutTest as _LongNameBlowoutTest,
)
from sqlalchemy.testing.suite.test_dialect import EscapingTest as _EscapingTest
from sqlalchemy.testing.suite.test_insert import (
    InsertBehaviorTest as _InsertBehaviorTest,
)
from sqlalchemy.testing.suite.test_reflection import (
    ComponentReflectionTest as _ComponentReflectionTest,
)
from sqlalchemy.testing.suite.test_results import RowFetchTest as _RowFetchTest
from sqlalchemy.testing.suite.test_select import ExistsTest as _ExistsTest
from sqlalchemy.testing.suite.test_types import BooleanTest as _BooleanTest
from sqlalchemy.testing.suite.test_types import IntegerTest as _IntegerTest

from sqlalchemy.testing.suite.test_types import (  # noqa: F401, F403
    DateTest as _DateTest,
    DateTimeHistoricTest,
    DateTimeCoercedToDateTimeTest as _DateTimeCoercedToDateTimeTest,
    DateTimeMicrosecondsTest as _DateTimeMicrosecondsTest,
    DateTimeTest as _DateTimeTest,
    TimeTest as _TimeTest,
    TimeMicrosecondsTest as _TimeMicrosecondsTest,
    TimestampMicrosecondsTest,
)

config.test_schema = ""


class EscapingTest(_EscapingTest):
    @provide_metadata
    def test_percent_sign_round_trip(self):
        """Test that the DBAPI accommodates for escaped / nonescaped
        percent signs in a way that matches the compiler

        SPANNER OVERRIDE
        Cloud Spanner supports tables with empty primary key, but
        only single one row can be inserted into such a table -
        following insertions will fail with `Row [] already exists".
        Overriding the test to avoid the same failure.
        """
        m = self.metadata
        t = Table("t", m, Column("data", String(50)))
        t.create(config.db)
        with config.db.begin() as conn:
            conn.execute(t.insert(), dict(data="some % value"))

            eq_(
                conn.scalar(
                    select([t.c.data]).where(
                        t.c.data == literal_column("'some % value'")
                    )
                ),
                "some % value",
            )

            conn.execute(t.delete())
            conn.execute(t.insert(), dict(data="some %% other value"))
            eq_(
                conn.scalar(
                    select([t.c.data]).where(
                        t.c.data == literal_column("'some %% other value'")
                    )
                ),
                "some %% other value",
            )


class CTETest(_CTETest):
    @classmethod
    def define_tables(cls, metadata):
        """
        The original method creates a foreign key without a name,
        which causes troubles on test cleanup. Overriding the
        method to explicitly set a foreign key name.
        """
        Table(
            "some_table",
            metadata,
            Column("id", Integer, primary_key=True),
            Column("data", String(50)),
            Column("parent_id", ForeignKey("some_table.id", name="fk_some_table")),
        )

        Table(
            "some_other_table",
            metadata,
            Column("id", Integer, primary_key=True),
            Column("data", String(50)),
            Column("parent_id", Integer),
        )

    @pytest.mark.skip("INSERT from WITH subquery is not supported")
    def test_insert_from_select_round_trip(self):
        """
        The test checks if an INSERT can be done from a cte, like:

        WITH some_cte AS (...)
        INSERT INTO some_other_table (... SELECT * FROM some_cte)

        Such queries are not supported by Spanner.
        """
        pass

    @pytest.mark.skip("DELETE from WITH subquery is not supported")
    def test_delete_scalar_subq_round_trip(self):
        """
        The test checks if a DELETE can be done from a cte, like:

        WITH some_cte AS (...)
        DELETE FROM some_other_table (... SELECT * FROM some_cte)

        Such queries are not supported by Spanner.
        """
        pass

    @pytest.mark.skip("DELETE from WITH subquery is not supported")
    def test_delete_from_round_trip(self):
        """
        The test checks if a DELETE can be done from a cte, like:

        WITH some_cte AS (...)
        DELETE FROM some_other_table (... SELECT * FROM some_cte)

        Such queries are not supported by Spanner.
        """
        pass

    @pytest.mark.skip("UPDATE from WITH subquery is not supported")
    def test_update_from_round_trip(self):
        """
        The test checks if an UPDATE can be done from a cte, like:

        WITH some_cte AS (...)
        UPDATE some_other_table
        SET (... SELECT * FROM some_cte)

        Such queries are not supported by Spanner.
        """
        pass

    @pytest.mark.skip("WITH RECURSIVE subqueries are not supported")
    def test_select_recursive_round_trip(self):
        pass


class BooleanTest(_BooleanTest):
    def test_render_literal_bool(self):
        """
        SPANNER OVERRIDE:

        Cloud Spanner supports tables with an empty primary key, but
        only a single row can be inserted into such a table -
        following insertions will fail with `Row [] already exists".
        Overriding the test to avoid the same failure.
        """
        self._literal_round_trip(Boolean(), [True], [True])
        self._literal_round_trip(Boolean(), [False], [False])


class ExistsTest(_ExistsTest):
    def test_select_exists(self, connection):
        """
        SPANNER OVERRIDE:

        The original test is trying to execute a query like:

        SELECT ...
        WHERE EXISTS (SELECT ...)

        SELECT WHERE without FROM clause is not supported by Spanner.
        Rewriting the test to force it to generate a query like:

        SELECT EXISTS (SELECT ...)
        """
        stuff = self.tables.stuff
        eq_(
            connection.execute(
                select((exists().where(stuff.c.data == "some data"),))
            ).fetchall(),
            [(True,)],
        )

    def test_select_exists_false(self, connection):
        """
        SPANNER OVERRIDE:

        The original test is trying to execute a query like:

        SELECT ...
        WHERE EXISTS (SELECT ...)

        SELECT WHERE without FROM clause is not supported by Spanner.
        Rewriting the test to force it to generate a query like:

        SELECT EXISTS (SELECT ...)
        """
        stuff = self.tables.stuff
        eq_(
            connection.execute(
                select((exists().where(stuff.c.data == "no data"),))
            ).fetchall(),
            [(False,)],
        )


class TableDDLTest(_TableDDLTest):
    @pytest.mark.skip(
        "Spanner table name must start with an uppercase or lowercase letter"
    )
    def test_underscore_names(self):
        pass


@pytest.mark.skip("Max identifier length in Spanner is 128")
class LongNameBlowoutTest(_LongNameBlowoutTest):
    pass


class DateTest(_DateTest):
    def test_round_trip(self):
        """
        SPANNER OVERRIDE:

        Cloud Spanner supports tables with an empty primary key, but only one
        row can be inserted into such a table - following insertions will fail
        with `400 id must not be NULL in table date_table`.
        Overriding the tests to add a manual primary key value to avoid the same
        failures.
        """
        date_table = self.tables.date_table

        config.db.execute(date_table.insert(), {"id": 1, "date_data": self.data})

        row = config.db.execute(select([date_table.c.date_data])).first()

        compare = self.compare or self.data
        eq_(row, (compare,))
        assert isinstance(row[0], type(compare))

    def test_null(self):
        """
        SPANNER OVERRIDE:

        Cloud Spanner supports tables with an empty primary key, but only one
        row can be inserted into such a table - following insertions will fail
        with `400 id must not be NULL in table date_table`.
        Overriding the tests to add a manual primary key value to avoid the same
        failures.
        """
        date_table = self.tables.date_table

        config.db.execute(date_table.insert(), {"id": 1, "date_data": None})

        row = config.db.execute(select([date_table.c.date_data])).first()
        eq_(row, (None,))

    @requires.standalone_null_binds_whereclause
    def test_null_bound_comparison(self):
        """
        SPANNER OVERRIDE:

        Cloud Spanner supports tables with an empty primary key, but only one
        row can be inserted into such a table - following insertions will fail
        with `400 id must not be NULL in table date_table`.
        Overriding the tests to add a manual primary key value to avoid the same
        failures.
        """

        # this test is based on an Oracle issue observed in #4886.
        # passing NULL for an expression that needs to be interpreted as
        # a certain type, does the DBAPI have the info it needs to do this.
        date_table = self.tables.date_table
        with config.db.connect() as conn:
            result = conn.execute(
                date_table.insert(), {"id": 1, "date_data": self.data}
            )
            id_ = result.inserted_primary_key[0]
            stmt = select([date_table.c.id]).where(
                case(
                    [
                        (
                            bindparam("foo", type_=self.datatype)
                            != None,  # noqa: E711,
                            bindparam("foo", type_=self.datatype),
                        )
                    ],
                    else_=date_table.c.date_data,
                )
                == date_table.c.date_data
            )

            row = conn.execute(stmt, {"foo": None}).first()
            eq_(row[0], id_)


class DateTimeMicrosecondsTest(_DateTimeMicrosecondsTest):
    def test_null(self):
        """
        SPANNER OVERRIDE:

        Cloud Spanner supports tables with an empty primary key, but only one
        row can be inserted into such a table - following insertions will fail
        with `400 id must not be NULL in table datetime_table`.
        Overriding the tests to add a manual primary key value to avoid the same
        failures.
        """
        date_table = self.tables.date_table

        config.db.execute(date_table.insert(), {"id": 1, "date_data": None})

        row = config.db.execute(select([date_table.c.date_data])).first()
        eq_(row, (None,))

    def test_round_trip(self):
        """
        SPANNER OVERRIDE:

        Cloud Spanner supports tables with an empty primary key, but only one
        row can be inserted into such a table - following insertions will fail
        with `400 id must not be NULL in table datetime_table`.
        Overriding the tests to add a manual primary key value to avoid the same
        failures.

        Spanner converts timestamp into `%Y-%m-%dT%H:%M:%S.%fZ` format, so to avoid
        assert failures convert datetime input to the desire timestamp format.
        """
        date_table = self.tables.date_table
        config.db.execute(date_table.insert(), {"id": 1, "date_data": self.data})

        row = config.db.execute(select([date_table.c.date_data])).first()
        compare = self.compare or self.data
        compare = compare.strftime("%Y-%m-%dT%H:%M:%S.%fZ")
        eq_(row[0].rfc3339(), compare)
        assert isinstance(row[0], DatetimeWithNanoseconds)

    @requires.standalone_null_binds_whereclause
    def test_null_bound_comparison(self):
        """
        SPANNER OVERRIDE:

        Cloud Spanner supports tables with an empty primary key, but only one
        row can be inserted into such a table - following insertions will fail
        with `400 id must not be NULL in table datetime_table`.
        Overriding the tests to add a manual primary key value to avoid the same
        failures.
        """
        # this test is based on an Oracle issue observed in #4886.
        # passing NULL for an expression that needs to be interpreted as
        # a certain type, does the DBAPI have the info it needs to do this.
        date_table = self.tables.date_table
        with config.db.connect() as conn:
            result = conn.execute(
                date_table.insert(), {"id": 1, "date_data": self.data}
            )
            id_ = result.inserted_primary_key[0]
            stmt = select([date_table.c.id]).where(
                case(
                    [
                        (
                            bindparam("foo", type_=self.datatype)
                            != None,  # noqa: E711,
                            bindparam("foo", type_=self.datatype),
                        )
                    ],
                    else_=date_table.c.date_data,
                )
                == date_table.c.date_data
            )

            row = conn.execute(stmt, {"foo": None}).first()
            eq_(row[0], id_)


class DateTimeTest(_DateTimeTest, DateTimeMicrosecondsTest):
    """
    SPANNER OVERRIDE:

    DateTimeTest tests have the same failures same as DateTimeMicrosecondsTest tests,
    so to avoid those failures and maintain DRY concept just inherit the class to run
    tests successfully.
    """

    pass


@pytest.mark.skip("Spanner doesn't support Time data type.")
class TimeTests(_TimeMicrosecondsTest, _TimeTest):
    pass


@pytest.mark.skip("Spanner doesn't coerce dates from datetime.")
class DateTimeCoercedToDateTimeTest(_DateTimeCoercedToDateTimeTest):
    pass


class IntegerTest(_IntegerTest):
    @provide_metadata
    def _round_trip(self, datatype, data):
        """
        SPANNER OVERRIDE:

        This is the helper method for integer class tests which creates a table and
        performs an insert operation.
        Cloud Spanner supports tables with an empty primary key, but only one
        row can be inserted into such a table - following insertions will fail with
        `400 id must not be NULL in table date_table`.
        Overriding the tests and adding a manual primary key value to avoid the same
        failures.
        """
        metadata = self.metadata
        int_table = Table(
            "integer_table",
            metadata,
            Column("id", Integer, primary_key=True, test_needs_autoincrement=True),
            Column("integer_data", datatype),
        )

        metadata.create_all(config.db)

        config.db.execute(int_table.insert(), {"id": 1, "integer_data": data})

        row = config.db.execute(select([int_table.c.integer_data])).first()

        eq_(row, (data,))

        if util.py3k:
            assert isinstance(row[0], int)
        else:
<<<<<<< HEAD
            assert isinstance(row[0], (long, int))  # noqa
=======
            assert isinstance(row[0], (long, int))  # noqa

        config.db.execute(int_table.delete())

    @provide_metadata
    def _literal_round_trip(self, type_, input_, output, filter_=None):
        """
        SPANNER OVERRIDE:

        Spanner DBAPI does not execute DDL statements unless followed by a
        non DDL statement, which is preventing correct table clean up.
        The table already exists after related tests finish, so it doesn't
        create a new table and when running tests for other data types
        insertions will fail with `400 Duplicate name in schema: t`.
        Overriding the tests to create and drop a new table to prevent
        database existence errors.
        """

        # for literal, we test the literal render in an INSERT
        # into a typed column.  we can then SELECT it back as its
        # official type; ideally we'd be able to use CAST here
        # but MySQL in particular can't CAST fully
        t = Table("int_t", self.metadata, Column("x", type_))
        t.create()

        with db.connect() as conn:
            for value in input_:
                ins = (
                    t.insert()
                    .values(x=literal(value))
                    .compile(
                        dialect=db.dialect, compile_kwargs=dict(literal_binds=True),
                    )
                )
                conn.execute(ins)
                conn.execute("SELECT 1")

            if self.supports_whereclause:
                stmt = t.select().where(t.c.x == literal(value))
            else:
                stmt = t.select()

            stmt = stmt.compile(
                dialect=db.dialect, compile_kwargs=dict(literal_binds=True),
            )
            for row in conn.execute(stmt):
                value = row[0]
                if filter_ is not None:
                    value = filter_(value)
                assert value in output


class ComponentReflectionTest(_ComponentReflectionTest):
    @classmethod
    def define_temp_tables(cls, metadata):
        """
        SPANNER OVERRIDE:

        In Cloud Spanner unique indexes are used instead of directly
        creating unique constraints. Overriding the test to replace
        constraints with indexes in testing data.
        """
        kw = temp_table_keyword_args(config, config.db)
        user_tmp = Table(
            "user_tmp",
            metadata,
            Column("id", sqlalchemy.INT, primary_key=True),
            Column("name", sqlalchemy.VARCHAR(50)),
            Column("foo", sqlalchemy.INT),
            sqlalchemy.Index("user_tmp_uq", "name", unique=True),
            sqlalchemy.Index("user_tmp_ix", "foo"),
            **kw
        )
        if (
            testing.requires.view_reflection.enabled
            and testing.requires.temporary_views.enabled
        ):
            event.listen(
                user_tmp,
                "after_create",
                DDL("create temporary view user_tmp_v as " "select * from user_tmp"),
            )
            event.listen(user_tmp, "before_drop", DDL("drop view user_tmp_v"))

    @testing.provide_metadata
    def _test_get_unique_constraints(self, schema=None):
        """
        SPANNER OVERRIDE:

        In Cloud Spanner unique indexes are used instead of directly
        creating unique constraints. Overriding the test to replace
        constraints with indexes in testing data.
        """
        # SQLite dialect needs to parse the names of the constraints
        # separately from what it gets from PRAGMA index_list(), and
        # then matches them up.  so same set of column_names in two
        # constraints will confuse it.    Perhaps we should no longer
        # bother with index_list() here since we have the whole
        # CREATE TABLE?
        uniques = sorted(
            [
                {"name": "unique_a", "column_names": ["a"]},
                {"name": "unique_a_b_c", "column_names": ["a", "b", "c"]},
                {"name": "unique_c_a_b", "column_names": ["c", "a", "b"]},
                {"name": "unique_asc_key", "column_names": ["asc", "key"]},
                {"name": "i.have.dots", "column_names": ["b"]},
                {"name": "i have spaces", "column_names": ["c"]},
            ],
            key=operator.itemgetter("name"),
        )
        orig_meta = self.metadata
        table = Table(
            "testtbl",
            orig_meta,
            Column("a", sqlalchemy.String(20)),
            Column("b", sqlalchemy.String(30)),
            Column("c", sqlalchemy.Integer),
            # reserved identifiers
            Column("asc", sqlalchemy.String(30)),
            Column("key", sqlalchemy.String(30)),
            schema=schema,
        )
        for uc in uniques:
            table.append_constraint(
                sqlalchemy.Index(uc["name"], *uc["column_names"], unique=True)
            )
        orig_meta.create_all()

        inspector = inspect(orig_meta.bind)
        reflected = sorted(
            inspector.get_unique_constraints("testtbl", schema=schema),
            key=operator.itemgetter("name"),
        )

        names_that_duplicate_index = set()

        for orig, refl in zip(uniques, reflected):
            # Different dialects handle duplicate index and constraints
            # differently, so ignore this flag
            dupe = refl.pop("duplicates_index", None)
            if dupe:
                names_that_duplicate_index.add(dupe)
            eq_(orig, refl)

        reflected_metadata = MetaData()
        reflected = Table(
            "testtbl", reflected_metadata, autoload_with=orig_meta.bind, schema=schema,
        )

        # test "deduplicates for index" logic.   MySQL and Oracle
        # "unique constraints" are actually unique indexes (with possible
        # exception of a unique that is a dupe of another one in the case
        # of Oracle).  make sure # they aren't duplicated.
        idx_names = set([idx.name for idx in reflected.indexes])
        uq_names = set(
            [
                uq.name
                for uq in reflected.constraints
                if isinstance(uq, sqlalchemy.UniqueConstraint)
            ]
        ).difference(["unique_c_a_b"])

        assert not idx_names.intersection(uq_names)
        if names_that_duplicate_index:
            eq_(names_that_duplicate_index, idx_names)
            eq_(uq_names, set())

    @testing.provide_metadata
    def test_unique_constraint_raises(self):
        """
        Checking that unique constraint creation
        fails due to a ProgrammingError.
        """
        Table(
            "user_tmp_failure",
            self.metadata,
            Column("id", sqlalchemy.INT, primary_key=True),
            Column("name", sqlalchemy.VARCHAR(50)),
            sqlalchemy.UniqueConstraint("name", name="user_tmp_uq"),
        )

        with pytest.raises(spanner_dbapi.exceptions.ProgrammingError):
            self.metadata.create_all()

    @testing.provide_metadata
    def _test_get_table_names(self, schema=None, table_type="table", order_by=None):
        """
        SPANNER OVERRIDE:

        Spanner doesn't support temporary tables, so real tables are
        used for testing. As the original test expects only real
        tables to be read, and in Spanner all the tables are real,
        expected results override is required.
        """
        _ignore_tables = [
            "comment_test",
            "noncol_idx_test_pk",
            "noncol_idx_test_nopk",
            "local_table",
            "remote_table",
            "remote_table_2",
        ]
        meta = self.metadata

        insp = inspect(meta.bind)

        if table_type == "view":
            table_names = insp.get_view_names(schema)
            table_names.sort()
            answer = ["email_addresses_v", "users_v"]
            eq_(sorted(table_names), answer)
        else:
            if order_by:
                tables = [
                    rec[0]
                    for rec in insp.get_sorted_table_and_fkc_names(schema)
                    if rec[0]
                ]
            else:
                tables = insp.get_table_names(schema)
            table_names = [t for t in tables if t not in _ignore_tables]

            if order_by == "foreign_key":
                answer = ["users", "user_tmp", "email_addresses", "dingalings"]
                eq_(table_names, answer)
            else:
                answer = ["dingalings", "email_addresses", "user_tmp", "users"]
                eq_(sorted(table_names), answer)

    @pytest.mark.skip("Spanner doesn't support temporary tables")
    def test_get_temp_table_indexes(self):
        pass

    @pytest.mark.skip("Spanner doesn't support temporary tables")
    def test_get_temp_table_unique_constraints(self):
        pass

    @testing.requires.table_reflection
    def test_numeric_reflection(self):
        """
        SPANNER OVERRIDE:

        Spanner defines NUMERIC type with the constant precision=38
        and scale=9. Overriding the test to check if the NUMERIC
        column is successfully created and has dimensions
        correct for Cloud Spanner.
        """
        for typ in self._type_round_trip(Numeric(18, 5)):
            assert isinstance(typ, Numeric)
            eq_(typ.precision, 38)
            eq_(typ.scale, 9)


class RowFetchTest(_RowFetchTest):
    def test_row_w_scalar_select(self):
        """
        SPANNER OVERRIDE:

        Cloud Spanner returns a DatetimeWithNanoseconds() for date
        data types. Overriding the test to use a DatetimeWithNanoseconds
        type value as an expected result.
        --------------

        test that a scalar select as a column is returned as such
        and that type conversion works OK.

        (this is half a SQLAlchemy Core test and half to catch database
        backends that may have unusual behavior with scalar selects.)
        """
        datetable = self.tables.has_dates
        s = select([datetable.alias("x").c.today]).as_scalar()
        s2 = select([datetable.c.id, s.label("somelabel")])
        row = config.db.execute(s2).first()

        eq_(
            row["somelabel"],
            DatetimeWithNanoseconds(2006, 5, 12, 12, 0, 0, tzinfo=pytz.UTC),
        )


class InsertBehaviorTest(_InsertBehaviorTest):
    @pytest.mark.skip("Spanner doesn't support empty inserts")
    def test_empty_insert(self):
        pass
>>>>>>> a1b4103f
<|MERGE_RESOLUTION|>--- conflicted
+++ resolved
@@ -16,10 +16,6 @@
 
 import operator
 import pytest
-<<<<<<< HEAD
-
-from sqlalchemy.testing import config
-=======
 import pytz
 
 import sqlalchemy
@@ -30,7 +26,6 @@
 from sqlalchemy.schema import DDL
 from sqlalchemy.testing import config
 from sqlalchemy.testing import db
->>>>>>> a1b4103f
 from sqlalchemy.testing import eq_
 from sqlalchemy.testing import provide_metadata
 from sqlalchemy.testing.provision import temp_table_keyword_args
@@ -40,14 +35,9 @@
 from sqlalchemy import case
 from sqlalchemy import literal
 from sqlalchemy import literal_column
-<<<<<<< HEAD
-
-from sqlalchemy import bindparam, case, select, util
-=======
 from sqlalchemy import select
 from sqlalchemy import util
 from sqlalchemy import event
->>>>>>> a1b4103f
 from sqlalchemy import exists
 from sqlalchemy import Boolean
 from sqlalchemy import String
@@ -496,12 +486,7 @@
         if util.py3k:
             assert isinstance(row[0], int)
         else:
-<<<<<<< HEAD
             assert isinstance(row[0], (long, int))  # noqa
-=======
-            assert isinstance(row[0], (long, int))  # noqa
-
-        config.db.execute(int_table.delete())
 
     @provide_metadata
     def _literal_round_trip(self, type_, input_, output, filter_=None):
@@ -782,5 +767,4 @@
 class InsertBehaviorTest(_InsertBehaviorTest):
     @pytest.mark.skip("Spanner doesn't support empty inserts")
     def test_empty_insert(self):
-        pass
->>>>>>> a1b4103f
+        pass